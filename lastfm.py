--- conflicted
+++ resolved
@@ -761,11 +761,6 @@
         for i in range(len(tags)):
             count_intersect_tags_recursive((i, ), dim-1)
         
-<<<<<<< HEAD
-=======
-        matrix = matrix.tocoo() # convert to coordinate matrix
-        
->>>>>>> 17e4085a
         if save_to is not None:
             # save matrix
             sparse.save_npz(save_to, matrix.to_coo()) # default to compressed format (i.e. sparse format)
