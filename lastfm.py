''' Contains tools to query the lastfm_tags.db database.


Notes
-----
The database contains 3 tables: tids, tags, tid_tag.
- tids, 1-column table containing the track ids.
- tid_tags, contains 3 columns:
    - tid: rowid of the track id in the tids table.
    - tag: rowid of the tag that belongs to the tid in the same row.
    - val: number between 0 and 100 (guessing this is how accurate the tag is?)
- tags, 1-column table containing the tags.

IMPORTANT: If using this script elsewhere than on Boden then run set_path(new_path) to
set the path of the database. Otherwise it will use the default path, which is the path
to the database on Boden.


Classes
-------
- LastFm
    Read the databsdr and provide methods to perform queries on it.
    This class is faster to init, but some queries (expecially on the tid_tag table) might take some time to perform.

- LastFm2Pandas
    Read the database into three pandas dataframes and provide methods to perform queries on it.
    This class is slower to init, since the whole database is loaded into memory, but consequently queries are much faster. This class also contain some additional "advanced" methods.

- Matrix
    Read the database from either LastFm or LastFm2Pandas, and perform numerical analyses of how tags are distributed among tracks.

Functions
---------
- crazysum
    Compute the sum of the first n s-gonal numbers in n-dimensions.
'''

import itertools
import math
import os
import pickle
import sqlite3

import matplotlib.pyplot as plt
import matplotlib
import numpy as np
import pandas as pd
import sparse

from utils import MyProgbar

DEFAULT = '/srv/data/msd/lastfm/SQLITE/lastfm_tags.db'

class LastFm():
    ''' Reads the last.fm database and provides methods to perform advanced queries on it.

    Methods
    -------
    - to_csv
        Convert the tags database into three different .csv files.

    - sql_tag_num_to_tag
        Get tag given tag_num.
    
    - tag_num_to_tag
        Get tag given tag_num (vectorized version).

    - sql_tag_to_tag_num
        Get tag_num given tag.
    
    - tag_to_tag_num
        Get tag_num given tag (vectorized version).
    
    - sql_tid_to_tid_num
        Get tid_num given tid.
    
    - tid_to_tid_num
        Get tid_num given tid (vectorized version).

    - sql_tid_num_to_tid
        Get tid given tid_num.

    - tid_num_to_tid
        Get tid given tid_num (vectorized version).

    - tid_num_to_tag_nums
        Get tag_num given tid_num.

    - get_tags
        Return a list of all the tags.
        
    - get_tag_nums
        Return a list of all the tag_nums.

    - get_tids
        Get tids which have at least one tag.
        
    - get_tid_nums
        Get tid_num of tids which have at least one tag.

    - query_tags
        Get tags for given tid.

    - query_tags_dict
        Get a dict with tids as keys and a list of its tags as value.

    - tid_tag_count
        Given a list of tids, returns a dict with tids as keys and its number of tags as value.

    - tid_tag_count_filter
        Given a list of tids, filters out those with less than minimum number of tags.

    - fetch_all_tids_tags
        Return a dataframe containing tids and tags (as they appear in the tid_tag table).
        
    - fetch_all_tids_tags_threshold
        Return a dataframe containing tids and tags (as they appear in the tid_tag table) satisfying val > threshold.
    
    - with_tag
        Return all tids with a given tag.

    - popularity
        Return a dataframe containing the tags ordered by popularity, together with the number of times they appear.
    '''

    def __init__(self, path):
        if not os.path.isfile(path):
            raise OSError("file " + path + " does not exist!")

        self.conn = sqlite3.connect(path)
        self.c = self.conn.cursor()
        self.path = path

        self.tag_num_to_tag_vec = np.vectorize(self.sql_tag_num_to_tag)
        self.tag_to_tag_num_vec = np.vectorize(self.sql_tag_to_tag_num)
        self.tid_num_to_tid_vec = np.vectorize(self.sql_tid_num_to_tid)
        self.tid_to_tid_num_vec = np.vectorize(self.sql_tid_to_tid_num)

    def __del__(self): # close the connection gracefully when the object goes out of scope
        self.conn.close()

    def _query(self, q, *params):
        self.c.execute(q, params)
    
    def to_csv(self, output_dir=None):
        ''' Converts the tags database into three different .csv files. 
        
        Parameters
        ----------
        output_dir: str
            Output directory of the .csv files. If None, the files will be saved
            under the same directory as lastfm_tags.db
        '''
        
        if output_dir is None:
            output_dir = os.path.dirname(self.path)

        q = "SELECT name FROM sqlite_master WHERE type='table'"
        self._query(q)
        tables = [i[0] for i in self.c.fetchall()]
        for table in tables:
            print('saving '+ 'lastfm' + '_' + table +'.csv')
            path = os.path.join(output_dir, 'lastfm' + '_' + table +'.csv')
            df = pd.read_sql_query("SELECT * FROM " + table, self.conn)
            df.to_csv(path, index_label=False)
        return
        
    def sql_tag_num_to_tag(self, tag_num):
        ''' Returns tag given tag_num. '''

        q = "SELECT tag FROM tags WHERE rowid = ?"
        self._query(q, tag_num)
        return self.c.fetchone()[0]
    
    def tag_num_to_tag(self, tag_num):
        ''' Returns tag given tag_num. '''

        if isinstance(tag_num, int):
            return self.sql_tag_num_to_tag(str(tag_num))
        else:
            return self.tag_num_to_tag_vec([str(i) for i in tag_num])

    def sql_tag_to_tag_num(self, tag):
        ''' Returns tag_num given tag. '''
        
        q = "SELECT rowid FROM tags WHERE tag = ?"
        self._query(q, tag)
        return self.c.fetchone()[0]
    
    def tag_to_tag_num(self, tag):
        ''' Returns tag_num given tag. '''

        if isinstance(tag, str):
                return self.sql_tag_to_tag_num(tag)
        else:
            return self.tag_to_tag_num_vec(tag)

    def sql_tid_to_tid_num(self, tid):
        ''' Returns tid_num, given tid. '''

        q = "SELECT rowid FROM tids WHERE tid = ?"
        self._query(q, tid)
        return self.c.fetchone()[0]
    
    def tid_to_tid_num(self, tid):
        ''' Returns tid_num, given tid. '''

        if isinstance(tid, str):
            return self.sql_tid_to_tid_num(tid)
        else:
            return self.tid_num_to_tid_vec(tid)

    def sql_tid_num_to_tid(self, tid_num):
        ''' Returns tid, given tid_num. '''

        q = "SELECT tid FROM tids WHERE rowid = ?"
<<<<<<< HEAD
        self.query(q, int(tid_num))
=======
        self._query(q, tid_num)
>>>>>>> b75cfe6f
        return self.c.fetchone()[0]
    
    def tid_num_to_tid(self, tid_num):
        ''' Returns tid, given tid_num. '''

        if isinstance(tid_num, int):
            return self.sql_tid_num_to_tid(str(tid_num))
        else:
            return self.tid_num_to_tid_vec([str(i) for i in tid_num])

    def tid_num_to_tag_nums(self, tid_num):
        ''' Returns list of the associated tag_nums to the given tid_num. '''

        q = "SELECT tag FROM tid_tag WHERE tid = ?"
<<<<<<< HEAD
        self.query(q, int(tid_num))
        return [i[0] for i in self.c.fetchall()]
        
    def tag_num_to_tag(self, tag_num):
        ''' Returns tag given tag_num. '''

        q = "SELECT tag FROM tags WHERE rowid = ?"
        self.query(q, int(tag_num))
        return self.c.fetchone()[0]

    def tag_to_tag_num(self, tag):
        ''' Returns tag_num given tag. '''

        q = "SELECT rowid FROM tags WHERE tag = ?"
        self.query(q, tag)
        return self.c.fetchone()[0]
=======
        self._query(q, tid_num)
        return [i[0] for i in self.c.fetchall()]
>>>>>>> b75cfe6f

    def get_tags(self):
        ''' Returns a list of all the tags. '''

        q = "SELECT tag FROM tags"
        self._query(q)
        return [i[0] for i in self.c.fetchall()]

    def get_tag_nums(self):
        ''' Returns a list of all the tag_nums. '''

        q = "SELECT rowid FROM tags"
        self._query(q)
        return [i[0] for i in self.c.fetchall()]

    def get_tids(self):
        ''' Gets tids which have at least one tag. '''

        q = "SELECT tid FROM tids WHERE tid IS NOT NULL"
        self._query(q)
        return [i[0] for i in self.c.fetchall()]

    def get_tid_nums(self):
        ''' Gets tid_num of tids which have at least one tag. '''

        q = "SELECT rowid FROM tids WHERE tid IS NOT NULL"
        self._query(q)
        return [i[0] for i in self.c.fetchall()]

    def fetch_all_tids_tags(self):
        ''' Returns a list of tuples containing tids and tags (as they appear in the tid_tag table). '''

        q = "SELECT tid, tag FROM tid_tag"
        self._query(q)
        return pd.DataFrame(data=self.c.fetchall(), columns=['tid', 'tag'])

    def fetch_all_tids_tags_threshold(self, threshold = 0):
        ''' Returns a list of tuples containing tids and tags (as they appear in the tid_tag table) satisfying val > threshold. '''

        q = "SELECT tid, tag FROM tid_tag WHERE val > ?"
        self._query(q, threshold)
        return pd.DataFrame(data=self.c.fetchall(), columns=['tid', 'tag'])

    def query_tags(self, tid):
        ''' Gets tags for a given tid. '''
        
        tags = []
        for tag_num in self.tid_num_to_tag_nums(self.tid_to_tid_num_no_vec(tid)):
            tags.append(self.tag_num_to_tag_no_vec(tag_num))
        return tags

    def query_tags_dict(self, tids): # pandas series would perform a bit faster here...
        ''' Gets tags for a given list of tids.
        
        Parameters
        ----------
        tids: list
            List containing tids as strings.

        Returns
        -------
        tag_dict: dict
            The keys are the tids from the input list.
            The values are lists of tags for each given tid.
        '''

        tags_dict = {}
        for tid in tids:
            tags_dict[tid] = self._query_tags(tid)
        return tags_dict

    def tid_tag_count(self, tids):
        ''' Given a list of tids, returns a dict with tids as keys and its number of tags as value.
        
        Parameters
        ----------
        tids: list
            List containing tids as strings.

        Returns
        -------
        count_dict: dict
            The keys are the tids from the input list.
            The values are the number of tags for each given tid.
        '''

        count_dict = {}
        for tid in tids:
            count_dict[tid] = len(self._query_tags(tid))
        return count_dict

    def tid_tag_count_filter(self, tids, min_tags):
        ''' Given a list of tids, filters out those with less than minimum number of tags. 
        
        Parameters
        ----------
        tids: list
            List containing tids as strings.
        
        min_tags: int
            Minimum number of tags to allow in output list.
        '''

        count_dict = self.tid_tag_count(tids)
        tids_filtered = [tid for tid in tids if count_dict[tid] >= min_tags]
        return tids_filtered

    def with_tag(self, tag):
        ''' Return all tids with a given tag. '''
        
        q = "SELECT tid FROM tid_tag WHERE tag = ?"
        tag_num = self.tag_to_tag_num_no_vec(tag)
        self._query(q, tag_num)
        return [self.tid_num_to_tid_no_vec(i[0]) for i in self.c.fetchall()]
        
    def popularity(self):
        ''' Produces a dataframe with the following columns: 'tag', 'tag_num', 'count'. '''
        
        q = "SELECT tag, count(tag) FROM tid_tag GROUP BY tag ORDER BY count(tag) DESC"
        self._query(q)
        l = self.c.fetchall() # return list of tuples of the form (tag_num, count)
        
        # add tag to list of tuples
        for i, entry in enumerate(l):
            l[i] = (self.tag_num_to_tag_no_vec(entry[0]), ) + entry
        
        # create df
        pop = pd.DataFrame(data=l, columns=['tag', 'tag_num', 'count'])
        pop.index += 1
        return pop

class LastFm2Pandas():
    ''' Reads the last.fm database into different pandas dataframes and provides methods to perform advanced queries on it.

    Methods
    -------
    - tid_to_tid_num
        Return tid_num(s) given tid(s).

    - tid_num_to_tid
        Return tid(s) given tid_num(s).

    - tid_num_to_tag_nums
        Return tag_num(s) given tid_num(s).

    - tid_num_to_tags
        Return tag(s) given tid_num(s).

    - tag_num_to_tag
        Return tag(s) given tag_num(s).

    - tag_to_tag_num
        Return tag_num(s) given tag(s).

    - get_tags
        Return a list of all the tags.
        
    - get_tag_nums
        Return a list of all the tag_nums.

    - get_tids
        Get tids which have at least one tag.
        
    - get_tid_nums
        Get tid_num of tids which have at least one tag.

    - query_tags
        Get tags for given tid(s).

    - fetch_all_tids_tags
        Return a dataframe containing tids and tags (as they appear in the tid_tag table).
        
    - fetch_all_tids_tags_threshold
        Return a dataframe containing tids and tags (as they appear in the tid_tag table) satisfying val > threshold.
    
    - with_tag
        Return all tids with a given tag.

    - popularity
        Return a dataframe containing the tags ordered by popularity, together with the number of times they appear.
    '''

    def __init__(self, path, no_tags=False, no_tids=False, no_tid_tag=False):
        '''
        Parameters
        ----------
        path: str
            Path to tags database. Defaults to path on Boden.

        no_tags: bool
            If True, do not store tags table.

        no_tids: bool
            If True, do not store tids table.

        no_tid_tag: bool
            If True, do not store tid_tag table.
        '''

        if not os.path.isfile(path):
            raise OSError("file " + path + " does not exist!")

        conn = sqlite3.connect(path)
        if not no_tags:
            self.tags = pd.read_sql_query('SELECT * FROM tags', conn)
            self.tags.index += 1
        if not no_tids:
            self.tids = pd.read_sql_query('SELECT * FROM tids', conn)
            self.tids.index += 1
        if not no_tid_tag:
            self.tid_tag = pd.read_sql_query('SELECT * FROM tid_tag', conn)
            self.tid_tag.index += 1
        conn.close()

    def tid_to_tid_num(self, tid, order=False):
        ''' Returns tid_num(s) given tid(s).
        
        Parameters
        ----------
        tid: str, array-like
            A single tid or an array-like structure containing tids
            
        order: bool
            If True, order of output matches order of input when input is array-like


        Returns
        -------
        tid_num: str, pandas.Index
            if tid is a string: 
                corresponding tid_num (int)
            if array_like: 
                pd.Index object containing tid_nums
        '''

        if isinstance(tid, str):
            return int(self.tids.loc[self.tids.tid == tid].index[0])
        
        if order:
            return [self.tids.loc[self.tids.tid==t].index[0] for t in tid]

        return self.tids.loc[self.tids.tid.isin(tid)].index.tolist()

    def tid_num_to_tid(self, tid_num, order=False):
        ''' Returns tid(s) given tid_num(s).
        
        Parameters
        ----------
        tid_num: int, array-like
            A single tid_num or an array-like structure containing tid_nums.
        
        order: bool
            If True, order of output matches order of input when input is array-like

        Returns
        -------
        tid: str, ndarray
            if tid_num is an int: 
                corresponding tid (str)
            if array-like: 
                ndarray containing corresponding tids
        '''

        if isinstance(tid_num, int):
            return self.tids.at[tid_num, 'tid']
        
        if order:
            return np.array([self.tids.loc[self.tids.index==num, 'tid'].tolist()[0] for num in tid_num], dtype=object)
        
        return self.tids.loc[self.tids.index.isin(tid_num), 'tid'].values

    def tid_num_to_tag_nums(self, tid_num):
        ''' Returns tag_nums given tid_num(s).
        
        Parameters
        ----------
        tid_num: int, array-like
            A single tid_num or an array-like structure containing tid_nums

        Returns
        -------
        tag_nums: ndarray, series
            if tid_num is an int:
                ndarray of corresponding tag_nums (int)
            if array-like:
                pd.Series where indices are tid_nums and values are
                corresponding list of tag_nums
        '''
        
        if isinstance(tid_num, int):
            return self.tid_tag.loc[self.tid_tag.tid == tid_num, 'tag'].values

        tag_nums = [self.tid_tag.loc[self.tid_tag.tid == num, 'tag'].values for num in tid_num]
        return pd.Series(tag_nums, index=tid_num)

    def tid_num_to_tags(self, tid_num):
        ''' Gets tags for given tid_num(s).
        
        Parameters
        ----------
        tid_num: int, array-like
            A single tid_num or an array-like structure containing tid_nums

        Returns
        -------
        tags: ndarray, pd.Series 
            if tid_num is an int:
                ndarray containing corresponding tags     
            if array-like:
                pd.Series having tid_nums as indices and list of tags as values
        '''

        tag_nums = self.tid_num_to_tag_nums(tid_num)

        if isinstance(tag_nums, (list, np.ndarray)):
            return self.tag_num_to_tag(tag_nums)

        return tag_nums.map(self.tag_num_to_tag)

    def tag_num_to_tag(self, tag_num, order=False):
        ''' Returns tag(s) given tag_num(s).

        Parameters
        ----------
        tag_num: int, array-like
            A single tag_num or an array-like structure containing tag_nums
            
        order: bool
            If True, order of output matches order of input when input is array-like


        Returns
        -------
        tag: str, ndarray
            if tid_num is an int:
                corresponding tag (str)
            if array-like:
                ndarray containing corresponding tags
        '''

        if isinstance(tag_num, int):
            return self.tags.at[tag_num, 'tag']
        
        if order:
            return np.array([self.tags.loc[self.tags.index==num, 'tag'].tolist()[0] for num in tag_num], dtype=object)
        
        return self.tags.loc[self.tags.index.isin(tag_num), 'tag'].values

    def tag_to_tag_num(self, tag, order=False):
        ''' Returns tag_num(s) given tag(s).

        Parameters
        ----------
        tag: str, array-like
            A single tag or an array-like structure containing tags
            
        order: bool
            If True, order of output matches order of input when input is array-like


        Returns
        -------
        tag_num: int, pd.Index
            if tag is a str:
                Corresponding tag_num (int)
            if array-like:
                pd.Index containing corresponding tag_nums
        '''

        if isinstance(tag, str):
            return int(self.tags.loc[self.tags.tag == tag].index[0])
        
        if order:
            return np.array([self.tags.loc[self.tags.tag==t].index[0] for t in tag])
        
        return self.tags.loc[self.tags.tag.isin(tag)].index.values

    def get_tags(self):
        ''' Returns a list of all the tags. '''

        return self.tags['tag'].tolist()

    def get_tag_nums(self):
        ''' Returns a list of all the tag_nums. '''

        return self.tags.index.tolist()

    def get_tids(self):
        ''' Gets tids which have at least one tag. '''

        return self.tids['tid'][-self.tids['tid'].isna()].tolist()

    def get_tid_nums(self):
        ''' Gets tid_num of tids which have at least one tag. '''

        return self.tids.index[-self.tids['tid'].isna()].tolist()

    def query_tags(self, tid):
        ''' Gets tags for given tid(s) 
        
        Parameters
        ----------
        tid: str, array-like
            A single tid or an array-like structure containing tids

        Returns
        -------
        tags: ndarray, pd.Series
            if tag is a str:
                ndarray containing corresponding tags
            if array-like:
                pd.Series having tids as indices and list of tags as values
        '''

        tags = self.tid_num_to_tags(self.tid_to_tid_num(tid))

        if isinstance(tags, (list, np.ndarray)):
            return tags

        return tags.rename(self.tid_num_to_tid)

    def fetch_all_tids_tags(self):
        ''' Returns a list of tuples containing tids and tags (as they appear in the tid_tag table). '''

        return self.tid_tag[['tid', 'tag']]

    def fetch_all_tids_tags_threshold(self, threshold = 0):
        ''' Returns a list of tuples containing tids and tags (as they appear in the tid_tag table) satisfying val > threshold. '''

        return self.tid_tag[['tid', 'tag']][self.tid_tag['val'] > threshold]

    def with_tag(self, tag):
        ''' Return all tids with a given tag. '''
        
        tag_idx = self.tag_to_tag_num(tag)
        tids = self.tid_tag['tid'][self.tid_tag['tag'] == tag_idx]
        tids = self.tid_num_to_tid(tids)
        return tids.tolist()

    def popularity(self):
        ''' Produces a dataframe with the following columns: 'tag', 'tag_num', 'count'. '''

        df_1 = self.tid_tag['tag'].value_counts().to_frame()
        df_2 = self.tags['tag'].to_frame()
        self.pop = df_2.merge(df_1, left_index=True, right_index=True)
        self.pop.rename(columns={self.pop.columns[0]:'tag', self.pop.columns[1]:'count'}, inplace=True)
        self.pop.sort_values('count', ascending=False, inplace=True)
        self.pop.reset_index(inplace=True)
        self.pop.rename(columns={'index':'tag_num'}, inplace=True)
        self.pop = pd.concat([self.pop['tag'], self.pop['tag_num'], self.pop['count']], axis=1)
        self.pop.index += 1
        return self.pop

class Matrix():
    ''' Reads the last.fm database from either LastFm2Pandas (or LastFm, but it would be slower). Provides methods to perform numerical analyses of how tags are distributed among tracks. 
    
    Methods
    -------
    - matrix
        Compute a n-dimensional matrix, where the (i_1, ..., i_n)-th entry represents the number of tracks with all the i-th's tags.
    
    - matrix_load
        Load a pre-computed matrix (saved as a .npz and a .nfo file).

    - tags_and
        Return the number of tracks which have the first tag, AND the second tag, ..., AND the n-th tag.

    - tags_or
        Return the number of tracks which have the first tag, OR the second tag, ..., OR the n-th tag.

    - with_one_without_many
        Compute the number of tracks which have one tag, but not any of some others.

    - with_many_without_one
        Compute the number of tracks which have all of some tags, but not one other.

    - correlation_matrix_2d
        Produce a 2-dimensional matrix showing how 2 tags are correlated.

    - correlation_matrix_3d
        Produce a 3-dimensional matrix showing how 3 tags are correlated.

    - correlation_plot
        Plot a correlation matrix.

    - are_equivalent
        Analyze which tags are arguably equivalent.

    - all_tag_is
        Analyze which tags are for the most part contained into another.

    - all_tag_is_either
        Analyze which tags are for the most part contained into the union of other two tags.
    '''

    def __init__(self, lastfm, tags, dim=3, save_to=None, load_from=None):
        '''
        Parameters
        ----------
        lastfm: LastFm, LastFm2Pandas
            Instance of tags database. Using LastFm2Pandas is strongly recommended here.

        tags: list
            List of tags to use. If None, all the tags will be used.

        save_to: str
            Filename or full path of the .npz file to save matrix and matrix tags. Use to load_from in the future.
        
        dim: int
            The dimension of the matrix.

        load_from: str
            Filename or full path of the .npz file to load matrix and matrix tags.
        '''
        
        if load_from is None:
            self.m, self.m_tags = self.matrix(lastfm, tags=tags, dim=dim, save_to=save_to)
        else:
            self.m, self.m_tags = self.matrix_load(load_from)
        
    @classmethod
    def load_from(cls, path): # skip the queue, and load from a previously saved file
        return cls(None, None, load_from=path)

    def matrix(self, lastfm, tags=None, dim=3, save_to=None):
        ''' Compute a n-dimensional matrix where the (i_1, ... ,i_n)-th entry contains the number of tracks having all the i_1-th, ..., i_n-th tags (where the i's are the indexes in self.m_tags).

        Notes
        -----
        To optimize performance, values are computed only with indexes in increasing order (which means, we only compute the number of tracks having tag-0 
        and tag-1, not vice-versa). This is something to keep in mind when indexing the matrix.
        
        To optimize memory, the matrix is saved in sparse format. DOK is the preferred sparse format for building and indexing, while COO is the preferred
        sparse format to perform mathematical operations).

        The dimension of the matrix captures the kind of queries which you will be able to perform. A matrix of dim=2 on tracks=['rock', 'pop', 'hip-hop'] will
        capture how many tracks have tags rock and pop, or pop and hip-hop, but not rock, pop and hip-hop at the same time.
        
        A matrix of dim=len(tags) will fully describe the database (or the subset of the database having the given tags).
        A matrix of dim>len(tags) will be rather pointless (but we won't prevent you from doing it).

        Parameters
        ----------
        lastfm: LastFm, LastFm2Pandas
            Instance of tags database. Using LastFm2Pandas is strongly recommended here.

        tags: list
            List of tags to use. If None, all the tags will be used.

        dim: int
            The dimension of the matrix.

        save_to: str
            Filename or full path of the .npz file to save matrix and matrix tags. Use to load_from in the future.
        '''

        # initialize matrix tags
        if tags is None:
            tags = lastfm.get_tags()
        else:
            tags = [tag for tag in tags if tag in lastfm.get_tags()] # possibly purge inexistent tags
        
        # initialize matrix
        matrix = sparse.DOK((len(tags), )*dim, dtype=np.int32) # sparse dict-of-keys matrix (for easy creation, awful for calculations)

        # compute total number of steps to comatplotlibetion (see http://www.iosrjournals.org/iosr-jm/papers/Vol8-issue3/A0830110.pdf)
        n_steps = crazysum(n=len(tags), s=3, k=dim-1)

        # check whether a progress bar is needed
        verbose = n_steps > 100
        if verbose:
            progbar = MyProgbar(n_steps) # instantiate progress bar
        
        def count_intersect_tags(tags):
            tids_list = [lastfm.with_tag(tag) for tag in tags]
            tids_list.sort(key=len, reverse=True)
            tids = set(tids_list.pop()) # start with shortest list of tids to improve performance; convert to set to be able to intersect
            for _ in range(len(tids_list)):
                tids = tids.intersection(tids_list.pop()) # intersections performed from shortest list to longest
            return len(tids) # how many tids have all tags
        
        def count_intersect_tags_recursive(tags_idxs, dim): # recursively iterate count_intersect_tags dim times; avoid repetitions such as 'rock AND pop AND folk' vs. 'rock AND folk AND pop' vs. 'folk AND pop AND rock'
            if dim>=1:
                for i in range(tags_idxs[-1] + 1):
                    count_intersect_tags_recursive(tags_idxs + (i, ), dim-1)
            else:
                matrix[tags_idxs] = count_intersect_tags(np.take(tags, tags_idxs)) # add count to sparse matrix
                if verbose:
                    progbar.add(1)
        
        # instantiate recursive loop
        for i in range(len(tags)):
            count_intersect_tags_recursive((i, ), dim-1)
        
        matrix = matrix.to_coo() # convert to coordinate matrix
        
        if save_to is not None:
            # save matrix
            sparse.save_npz(save_to, matrix.to_coo()) # default to compressed format (i.e. sparse format)

            # save matrix tags in serialized format
            with open(os.path.splitext(save_to)[0] + '.nfo', 'wb') as f:
                pickle.dump(tags, f)
        
        return matrix, tags

    def matrix_load(self, path):
        ''' Load a previously saved matrix from a .npz file (containing the matrix) and a .nfo file (containing the matrix tags). '''

        # load matrix
        matrix = sparse.load_npz(os.path.splitext(path)[0] + '.npz')
        matrix = sparse.DOK(matrix) # convert to dict-of-keys for faster indexing

        # load matrix tags
        with open (os.path.splitext(path)[0] + '.nfo', 'rb') as f:
            tags = pickle.load(f)

        return matrix, tags

    def tags_and(self, tags):
        ''' Computes how many tracks have all the tags in 'tags'. Provides an easier way to index the matrix.
        
        Parameters
        ----------
        tags: list 
            List of tags.
        '''

        if isinstance(tags, (str, int)):
            tags = [tags]

        tags = np.array(list(set(tags))) # remove duplicates; convert to np.ndarray
        
        assert len(tags) <= len(self.m.shape), 'too many tags provided; try with a matrix of higher dimension'
        
        if tags.dtype == int:
            idxs = tags
        else:
            idxs = np.where(np.array([self.m_tags] * len(tags)) == tags[:,None])[1] # 'numpy version' of idxs = [self.m_tags.index(tag) for tag in tags]
            assert len(idxs) == len(tags), 'some of the tags you inserted might not exist in the matrix' # sanity check (np.where will not return errors if correspondent idx does not exist)
            
        idxs = sorted(idxs, reverse=True) # matrix is sparse, idxs needs to be ordered
        idxs.extend([idxs[-1]] * (len(self.m.shape)-len(idxs))) # match matrix shape if less idxs are provided
        return self.m[tuple(idxs)]

    def tags_or(self, tags):
        ''' Computes how many tracks have at least one of the tags in 'tags'.
        
        Parameters
        ----------
        tags: list 
            List of tags.
        '''

        if isinstance(tags, (str, int)):
            tags = [tags]

        tags = np.array(list(set(tags))) # remove duplicates; convert to np.ndarray
        
        assert len(tags) <= len(self.m.shape), 'too many tags provided; try with a matrix of higher dimension'
        
        if tags.dtype == int:
            idxs = tags
        else:
            idxs = np.where(np.array([self.m_tags] * len(tags)) == tags[:,None])[1] # 'numpy version' of idxs = [self.m_tags.index(tag) for tag in tags]
            assert len(idxs) == len(tags), 'some of the tags you inserted might not exist in the matrix' # sanity check (np.where will not return errors if correspondent idx does not exist)
        
        return sum((-1)**(i+1) * self.tags_and(subset) # inclusion-exclusion principle
                for i in range(1, len(idxs) + 1)
                for subset in itertools.combinations(idxs, i))

    def with_one_without_many(self, with_tags, without_tags):
        ''' Computes how many tracks have at the tag 'with_tags', but not any of the tags in 'without_tags'.
        
        Parameters
        ----------
        with_tags: list 
            List of tags the tracks in the output list will have.
        
        without_tags: list 
            List of tags the tracks in the output list will not have.
        '''

        if isinstance(with_tags, (str, int)):
            with_tags = [with_tags]

        assert len(with_tags) == 1 and len(without_tags) >= 1
        return self.tags_or(with_tags + without_tags) - self.tags_or(without_tags)

    def with_many_without_one(self, with_tags, without_tags): # when with_one_without_one is needed, this function should be preferred
        ''' Computes how many tracks have all the tags in 'with_tags', but not the tag 'without_tags'.
        
        Parameters
        ----------
        with_tags: list 
            List of tags the tracks in the output list will have.
        
        without_tags: list 
            List of tags the tracks in the output list will not have.
        '''

        if isinstance(without_tags, (str, int)):
            without_tags = [without_tags]

        assert len(with_tags) >= 1 and len(without_tags) == 1
        return self.tags_and(with_tags) - self.tags_and(with_tags + without_tags)

    def correlation_matrix_2d(self, plot=False, save_plot_to=None):
        ''' Returns a 2-dimensional matrix whose values indicate the correlation between 2 tags. 
        
        Notes
        -----
        Each i,j-th entry indicates the percentage of tracks with the i-th tag which ALSO have the j-th tag.
        If there are 40.000 'alternative' tracks, and 30.000 of those are also 'rock', assuming that
        'alternative' is the 2-nd tag and 'rock' is the 4-th tag within self.m_tags, then correlation_matrix[2,4] will be 0.75.

        Parameters
        ----------
        plot: bool 
            If True, display the correlation matrix graphically.
        
        save_plot_to: str
            If not None, save plot to the specified path. The format is inferred by the file extension. 
        '''

        l = len(self.m_tags)
        
        assert l >= 2, 'you need to have at least a 2-dimensional matrix'
        
        matrix = np.zeros((l, )*2) # initialize output matrix
        
        for i in range(l):
            for j in range(l):
                tot = self.tags_and([i])
                matrix[i,j] = 1 - (self.with_many_without_one(with_tags=[i], without_tags=[j]) / tot)
        
        if plot:
            plt_matrix = np.copy(matrix)
            np.fill_diagonal(plt_matrix, 0)
            self.correlation_plot(plt_matrix, save_to=save_plot_to) # corrrelation of tag with itself is always 1
        
        return matrix

    def correlation_matrix_3d(self, plot=False, save_plot_to=None):
        ''' Returns a 3-dimensional matrix whose values indicate the correlation between 3 tags. 
        
        Notes
        -----
        Each i,j,k-th entry indicates the percentage of tracks with the i-th tag which ALSO have either the j-th tag or the k-th tag.
        If there are 40.000 'alternative' tracks, and 30.000 of those are either 'rock' or 'alternative rock', assuming that
        'alternative' is the 2-nd tag, 'rock' is the 4-th tag and 'alternative rock' is the 5-th tag within self.m_tags, then correlation_matrix[2,4,5] will be 0.75.
        
        Parameters
        ----------
        plot: bool, int
            If True, display the correlation matrix graphically for all tags. 
            If not False, an int might be specified. In that case, only the correlation for the i-th tag will be displayed.
            If False, do nothing.
        
        save_plot_to: str
            If not None, save plot to the specified path. The format is inferred by the file extension. 
        '''

        l = len(self.m_tags)
        
        assert l >= 3, 'you need to have at least a 3-dimensional matrix'
        
        matrix = np.zeros((l, )*3) # initialize output matrix
        
        for i in range(l):
            for j in range(l):
                for k in range(l):
                    tot = self.tags_and([i])
                    matrix[i,j,k] = 1 - (self.with_one_without_many(with_tags=[i], without_tags=[j,k]) / tot)
        
        if plot is not False:
            def get_plt_matrix(self, matrix): 
                plt_matrix = np.copy(matrix[idx,:,:])
                plt_matrix = np.delete(plt_matrix, idx, 0)
                plt_matrix = np.delete(plt_matrix, idx, 1) # corrrelation of tag with itself is always 1
                tags = np.delete(self.m_tags, idx)
                return plt_matrix, tags

            # plot correlation for idx-th tag only
            if plot is not True:
                assert isinstance(plot, int), 'plot must have type either bool or int'
                idx = plot
                tag = self.m_tags[idx]
                self.correlation_plot(*get_plt_matrix(self, matrix), title=tag, save_to=save_plot_to)

            # plot correlation for all
            else:
                for idx in range(len(self.m_tags)):
                    tag = self.m_tags[idx]
                    self.correlation_plot(*get_plt_matrix(self, matrix), title=tag)
        
        return matrix

    def correlation_plot(self, correlation_matrix, tags=None, title=None, save_to=None):
        ''' Plot a 2-dimensional correlation matrix graphically. 
        
        Parameters
        ----------
        correlation_matrix: np.ndarray
            The 2-dimensional correlation matrix to plot.
        
        tags: list
            If not None, use this list of tags instead of self.m_tags. Its length must be compatible
            with the shape of correlation_matrix. Useful when removing 'trivial entries' (that is, where correlation of tag
            with itself is 1) from the original matrix.
        
        title: str
            If not None, display title.
        
        save_to: str
            If not None, save plot to the specified path. The format is inferred by the file extension. 
        '''
        
        if tags is not None:
            assert len(tags) == correlation_matrix.shape[0] # check whether a valid list of tags has been provided
        else:
            tags = self.m_tags

        res = correlation_matrix.shape[0]//10
        fig, ax = plt.subplots(figsize=[res,res])
        im = ax.imshow(correlation_matrix, cmap=matplotlib.cm.Blues)
        ax.set_xticks(np.arange(len(tags)))
        ax.set_yticks(np.arange(len(tags)))
        ax.set_xticklabels(tags, rotation='vertical')
        ax.set_yticklabels(tags)
        ax.set_aspect('auto')

        if title:
            plt.title(title,fontweight="bold")

        cbar = fig.colorbar(im)
        cbar.ax.set_ylabel('correlation')
        plt.show()

        if save_to:
            assert os.path.splitext(save_to)[1] != '', 'please enter a valid path'
            plt.savefig(save_to)

    def are_equivalent(self, threshold=0.8, verbose=False):
        ''' Reads the 2-dimensional correlation matrix to present a human-readable outline of the tags which are arguably equivalent.

        Parameters
        ----------
        threshold: float
            The proportion of correlation above which two tags are considered equivalent.
        
        verbose: bool
            If True, interpret the matrix nicely.
        '''

        correlation = self.correlation_matrix_2d()
        matrix = np.where((correlation > threshold) & np.transpose(correlation > threshold), correlation, 0)
        np.fill_diagonal(matrix, 0)
        if verbose:
            count = 0
            for x, y in zip(*np.where(np.tril(matrix>0))):
                count+=1
                print('{0:>3}. {1:3.1f}% of {3} is {4}\n{5:>3}  {2:3.1f}% of {4} is {3}\n'.format(count, correlation[x,y]*100, correlation[y,x]*100, self.m_tags[x], self.m_tags[y], ' ' * len(str(count))))
        return matrix

    def all_tag_is(self, threshold=0.7, verbose=False):
        ''' Reads the 2-dimensional correlation matrix to present a human-readable outline of the tags which are for the most part sub-tags of another.
        
        Parameters
        ----------
        threshold: float
            The proportion of correlation above which two tags are considered one a subset of the other.
        
        verbose: bool
            If True, interpret the matrix nicely.
        '''

        correlation = self.correlation_matrix_2d()
        matrix = np.where((correlation > threshold), correlation, 0)
        np.fill_diagonal(matrix, 0)
        if verbose:
            count = 0
            for x, y in zip(*np.where(matrix>0)):
                count+=1
                print('{0:>3}. {1:3.1f}% of {3} is {4}\n{5}(but {2:3.1f}% of {4} is {3})\n'.format(count, correlation[x,y]*100, correlation[y,x]*100, self.m_tags[x], self.m_tags[y], ' ' * max(0, len(str(count))-3)))
        return matrix

    def all_tag_is_either(self, threshold=0.7, verbose=False):
        ''' Reads the 3-dimensional correlation matrix to present a human-readable outline of the tags which are for the most part contained in the union of two other tags.
        
        Parameters
        ----------
        threshold: float
            The proportion of correlation above which two tags are considered one a subset of the union of the other two.
        
        verbose: bool
            If True, interpret the matrix nicely.
        '''

        correlation = self.correlation_matrix_3d()
        matrix = np.where((correlation > threshold), correlation, 0)
        for i in range(len(self.m_tags)):
            matrix[i,i,:]=0
            matrix[i,:,i]=0
        if verbose:
            count = 0
            for x, y, z in zip(*np.where(matrix>0)):
                if y == z:
                    continue # this values are captured by all_tag_is()
                count+=1
                print('{0:>3}. {1:3.1f}% of {2} is either {3}\n{5}or {4}\n'.format(count, correlation[x,y,z]*100, self.m_tags[x], self.m_tags[y], self.m_tags[z], ' ' * (22 + len(self.m_tags[x]))))
        return matrix
    
def crazysum(n, s, k):
    return int((math.factorial(n+k-1)/(math.factorial(n-1)*math.factorial(k+1)))*((n-1)*s+k+3-2*n))<|MERGE_RESOLUTION|>--- conflicted
+++ resolved
@@ -214,11 +214,7 @@
         ''' Returns tid, given tid_num. '''
 
         q = "SELECT tid FROM tids WHERE rowid = ?"
-<<<<<<< HEAD
-        self.query(q, int(tid_num))
-=======
         self._query(q, tid_num)
->>>>>>> b75cfe6f
         return self.c.fetchone()[0]
     
     def tid_num_to_tid(self, tid_num):
@@ -233,27 +229,8 @@
         ''' Returns list of the associated tag_nums to the given tid_num. '''
 
         q = "SELECT tag FROM tid_tag WHERE tid = ?"
-<<<<<<< HEAD
-        self.query(q, int(tid_num))
-        return [i[0] for i in self.c.fetchall()]
-        
-    def tag_num_to_tag(self, tag_num):
-        ''' Returns tag given tag_num. '''
-
-        q = "SELECT tag FROM tags WHERE rowid = ?"
-        self.query(q, int(tag_num))
-        return self.c.fetchone()[0]
-
-    def tag_to_tag_num(self, tag):
-        ''' Returns tag_num given tag. '''
-
-        q = "SELECT rowid FROM tags WHERE tag = ?"
-        self.query(q, tag)
-        return self.c.fetchone()[0]
-=======
         self._query(q, tid_num)
         return [i[0] for i in self.c.fetchall()]
->>>>>>> b75cfe6f
 
     def get_tags(self):
         ''' Returns a list of all the tags. '''
