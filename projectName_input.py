--- conflicted
+++ resolved
@@ -97,21 +97,7 @@
     
     return features
 
-<<<<<<< HEAD
-def genrate_dataset(root_dir=tfrecord_root_dir, shuffle=True, batch_size=32, buffer_size=10000, window_size=15, reshape=None, with_tags=None, with_tids=None, num_epochs=None):
-=======
-def _batch_normalization(features, epsilon=.0001): # not sure if we need this... there's already a batch normalization layer in the model. not even sure if it works
-    tensor = tf.unstack(features['spectogram'])
-    mean,variance = tf.nn.moments(tensor, axes=[0])
-    tensor_normalized = (tensor-mean)/(variance+epsilon)
-    
-    return {
-        'spectogram': tensor_normalized,
-        'tid': features['tid'],
-        'tags': features['tags']}
-
 def genrate_dataset(root_dir=tfrecord_root_dir, audio_format, window_location='middle', shuffle=True, batch_size=32, buffer_size=10000, window_size=15, reshape=None, with_tags=None, with_tids=None, num_epochs=None):
->>>>>>> 96a41cd6
     if root_dir:
         set_tfrecords_root_dir(os.path.abspath(os.path.expanduser(root_dir)))
 
