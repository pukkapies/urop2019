--- conflicted
+++ resolved
@@ -215,14 +215,8 @@
     
     return features_dict
 
-<<<<<<< HEAD
-def _spectrogram_normalization(features_dict):
-    mean, variance = tf.nn.moments(features_dict['audio'], axes=[1,2], keepdims=True)
-
-=======
 def _spect_normalization(features_dict):
     mean, variance = tf.nn.moments(features_dict['audio'], axes=[1,2], keepdims=True)
->>>>>>> ab1a65bb
     features_dict['audio'] = tf.divide(tf.subtract(features_dict['audio'], mean), tf.sqrt(variance+0.000001))
     return features_dict
 
@@ -342,11 +336,7 @@
 
         # normalize data
         if audio_format == 'log-mel-spectrogram':
-<<<<<<< HEAD
-            dataset = dataset.map(_spectrogram_normalization, num_parallel_calls=tf.data.experimental.AUTOTUNE)
-=======
             dataset = dataset.map(_spect_normalization, num_parallel_calls=tf.data.experimental.AUTOTUNE)
->>>>>>> ab1a65bb
         else:
             dataset = dataset.map(_batch_normalization, num_parallel_calls=tf.data.experimental.AUTOTUNE)
         
