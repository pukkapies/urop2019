''' Contains tools to read the serialized .tfrecord files and generate a tf.data.Dataset.


Notes
-----
This module is meant to be imported in the training pipeline. Just run
the function generate_datasets() (see function docs below for details on the right 
parameters...) to produce the desired tf.data.Dataset. If the TFRecords are produced 
independently, the convention we are adopting for filenames 
is audioformat_num.tfrecord (e.g. waveform_74.tfrecord).

This module makes use of the performance optimization 
highlighted here: https://www.tensorflow.org/beta/guide/data_performance. You can 
substitute tf.data.experimental.AUTOTUNE with the right parameter 
if you feel it proper or necessary.


Functions
---------
- _parse_features
    Parse the serialized tf.Example.

- _reshape
    Reshape flattened audio tensors into the original ones.

- _merge
    Merge similar tags together.

- _tag_filter
    Remove (tracks with) unwanted tags from the dataset.

- _tid_filter
    Remove (tracks with) unwanted tids from the dataset.

- _tag_filter_hotenc_mask
    Change the shape of tag hot-encoded vector to suit the output of _tag_filter.

- _window_waveform
    Extract a sample of n seconds from each audio tensor within a batch (use with waveform).

- _window_log_mel_spectrogram
    Extract a sample of n seconds from each audio tensor within a batch (use with log_mel_spectrogram).

- _spect_normalization
    Ensure zero mean and unit variance within a batch of log-mel-spectrograms.

- _batch_normalization
    Ensure zero mean and unit variance within a batch.

- _tuplify
    Transform features from dict to tuple.

- generate_datasets
    Combine all previous functions to produce a list of train/valid/test datasets.

- generate_datasets_from_dir
    Combine all previous functions to produce a list of train/valid/test datasets, fetch all .tfrecords files from a root directory.
'''

import os

import numpy as np
import tensorflow as tf

def _parse_features(example, features_dict, shape):
    ''' Parses the serialized tf.Example. '''

    features_dict = tf.io.parse_single_example(example, features_dict)
    features_dict['audio'] = tf.reshape(tf.sparse.to_dense(features_dict['audio']), shape)
    return features_dict

def _merge(features_dict, tags):
    ''' Removes unwanted tids from the dataset (use with tf.data.Dataset.map).
    
    Parameters
    ----------
    features_dict: dict
        Dict of features (as provided by .map).

    tags: list or list-like
        List of lists of tags to be merged. Writes 1 for all tags in the hot-encoded vector whenever at least one tag of the list is present.

    Examples
    --------
    >>> features['tags'] = [0, 1, 1, 0, 0]
    >>> _merge(features, merge_tags=[[0, 1], [2, 3]])
    features['tags']: [1, 1, 1, 1, 0]
    >>> _merge(features, merge_tags=[[0, 1], [3, 4]])
    features['tags']: [1, 1, 1, 0, 0] 
    '''

    tags_databases = len(features_dict) - 2 # check if multiple databases have been provided
    
    tags = tf.dtypes.cast(tags, tf.int64)
    idxs = tf.subtract(tf.reshape(tf.sort(tags), [-1,1]), tf.constant(1, dtype=tf.int64))
    vals = tf.constant(1, dtype=tf.int64, shape=[len(tags)])
    tags = tf.SparseTensor(indices=idxs, values=vals, dense_shape=num_tags)
    tags = tf.sparse.to_dense(tags)
    tags = tf.dtypes.cast(tags, tf.bool)
    
    def _fn(tag_str): # avoid repetitions of code by defining a handy function
        num_tags = tf.cast(tf.shape(features_dict[tag_str]), tf.int64)
        feature_tags = tf.dtypes.cast(features_dict[tag_str], tf.bool)
        # if at least one of the feature tags is in the current 'tags' list, write True in the bool-hot-encoded vector for all tags in 'tags'; otherwise, leave feature tags as they are
        features_dict[tag_str] = tf.where(tf.math.reduce_any(tags & feature_tags), tags | feature_tags, feature_tags)
        features_dict[tag_str] = tf.cast(features_dict[tag_str], tf.int64)

    if tags_databases > 1:
        for i in range(tags_databases):
            _fn('tags_' + str(i))
    else:
        _fn('tags')

    return features_dict

def _tag_filter(features_dict, tags, which_tags=None):
    ''' Removes unwanted tids from the dataset based on given tags (use with tf.data.Dataset.filter).
    
    Parameters
    ----------
    features_dict: dict
        Dict of features (as provided by .filter).

    tags: list or list-like
        List containing tag idxs (as int) to be "allowed" in the output dataset.

    which_tags: int
        If not None, specifies the database to filter on (when multiple databases are provided).
    '''

    tags = tf.dtypes.cast(tags, dtype=tf.int64)
    
    if which_tags is None:
        dict_key = 'tags'
    else:
        assert isinstance(which_tags, int), 'which_tags must be an integer'
        dict_key = 'tags_' + str(which_tags)
    
    num_tags = tf.cast(tf.shape(features_dict[dict_key]), tf.int64)
    feature_tags = tf.math.equal(tf.unstack(features_dict[dict_key]), tf.constant(1, dtype=tf.int64)) # bool tensor where True/False correspond to has/doesn't have tag
    idxs = tf.subtract(tf.reshape(tf.sort(tags), [-1,1]), tf.constant(1, dtype=tf.int64))
    vals = tf.constant(1, dtype=tf.int64, shape=[len(tags)])
    tags_mask = tf.SparseTensor(indices=idxs, values=vals, dense_shape=num_tags)
    tags_mask = tf.sparse.to_dense(tags_mask)
    tags_mask = tf.dtypes.cast(tags_mask, tf.bool)

    return tf.math.reduce_any(feature_tags & tags_mask) # returns True if and only if at least one feature tag is in the desired 'tags' list

def _tid_filter(features_dict, tids):
    ''' Removes unwanted tids from the dataset based on given tids (use with tf.data.Dataset.filter).
        
    Parameters
    ----------
    features_dict: dict
        Dict of features (as provided by .filter).

    tids: list or list-like
        List containing tids (as strings) to be "allowed" in the output dataset.
    '''

    tids = tf.constant(tids, tf.string)
    return tf.math.reduce_any(tf.math.equal(tids, features_dict['tid']))

def _tag_filter_hotenc_mask(features_dict, tags):
    ''' Reshapes tag hot-encoded vector after filtering with _tag_filter (use with tf.data.Dataset.map).
    
    Parameters
    ----------
    features: dict
        Dict of features (as provided by .map).

    tags: list or list-like
        List containing tag idxs used for filtering with _tag_filter.
    '''
    
    tags_databases = len(features_dict) - 2 # check if multiple databases have been provided
    
    tags = tf.dtypes.cast(tags, dtype=tf.int64)
    idxs = tf.subtract(tf.sort(tags), tf.constant(1, dtype=tf.int64))

    def _fn(tag_str): # avoid repetitions of code by defining a handy function
        features_dict[tag_str] = tf.gather(features_dict[tag_str], idxs)
    
    if tags_databases > 1:
        for i in range(tags_databases):
            _fn('tags_' + str(i))
    else:
        _fn('tags')

    return features_dict

def _window_waveform(features_dict, sample_rate, window_size=15, random=False):
    ''' Extracts a window of 'window_size' seconds from the audio tensors (use with tf.data.Dataset.map).

    Parameters
    ----------
    features_dict: dict
        Dict of features (as provided by .map).

    sample_rate: int
        Specifies the sample rate of the audio track.
    
    window_size: int
        Length (in seconds) of the desired output window.
    
    random: bool
        Specifies how the window is to be extracted. If True, slices the window randomly (default is pick from the middle).
    '''
    
    slice_length = tf.math.multiply(tf.constant(window_size, dtype=tf.int32), tf.constant(sample_rate, dtype=tf.int32)) # get the actual slice length
    slice_length = tf.reshape(slice_length, ())

    random = tf.constant(random, dtype=tf.bool)

    def fn1a(audio, slice_length=slice_length):
        maxval = tf.subtract(tf.shape(audio, out_type=tf.int32)[0], slice_length)
        x = tf.cond(tf.equal(maxval, tf.constant(0)), lambda: tf.constant(0, dtype=tf.int32), lambda: tf.random.uniform(shape=(), maxval=maxval, dtype=tf.int32))
        y = tf.add(x, slice_length)
        audio = audio[x:y]
        return audio
        
    def fn1b(audio):
        mid = tf.math.floordiv(tf.shape(audio, out_type=tf.int32)[0], tf.constant(2, dtype=tf.int32)) # find midpoint of audio tensors
        x = tf.subtract(mid, tf.math.floordiv(slice_length, tf.constant(2, dtype=tf.int32)))
        y = tf.add(mid, tf.math.floordiv(tf.add(slice_length, tf.constant(1)), tf.constant(2, dtype=tf.int32))) # 'slice_length + 1' ensures x:y has always length 'slice_length' regardless of whether 'slice_length' is odd or even
        audio = audio[x:y]
        return audio

    features_dict['audio'] = tf.cond(random, lambda: fn1a(features_dict['audio']), lambda: fn1b(features_dict['audio']))
    return features_dict

def _window_log_mel_spectrogram(features_dict, sample_rate, window_size=15, random=False):
    ''' Extracts a window of 'window_size' seconds from the audio tensors (use with tf.data.Dataset.map).

    Parameters
    ----------
    features_dict: dict
        Dict of features (as provided by .map).

    sample_rate: int
        Specifies the sample rate of the audio track.
    
    window_size: int
        Length (in seconds) of the desired output window.
    
    random: bool
        Specifies how the window is to be extracted. If True, slices the window randomly (default is pick from the middle).
    '''

    slice_length = tf.math.floordiv(tf.math.multiply(tf.constant(window_size, dtype=tf.int32), tf.constant(sample_rate, dtype=tf.int32)), tf.constant(512, dtype=tf.int32)) # get the actual slice length
    slice_length = tf.reshape(slice_length, ())

    random = tf.constant(random, dtype=tf.bool)

    def fn2a(audio, slice_length=slice_length):
        maxval = tf.subtract(tf.shape(audio, out_type=tf.int32)[1], slice_length)
        x = tf.cond(tf.equal(maxval, tf.constant(0)), lambda: tf.constant(0, dtype=tf.int32), lambda: tf.random.uniform(shape=(), maxval=maxval, dtype=tf.int32))
        x = tf.random.uniform(shape=(), maxval=maxval, dtype=tf.int32)
        y = tf.add(x, slice_length)
        audio = audio[:,x:y]
        return audio
        
    def fn2b(audio):
        mid = tf.math.floordiv(tf.shape(audio, out_type=tf.int32)[1], tf.constant(2, dtype=tf.int32)) # find midpoint of audio tensors
        x = tf.subtract(mid, tf.math.floordiv(slice_length, tf.constant(2, dtype=tf.int32)))
        y = tf.add(mid, tf.math.floordiv(tf.add(slice_length, tf.constant(1)), tf.constant(2, dtype=tf.int32))) # 'slice_length + 1' ensures x:y has always length 'slice_length' regardless of whether 'slice_length' is odd or even
        audio = audio[:,x:y]
        return audio
        
    features_dict['audio'] = tf.cond(random, lambda: fn2a(features_dict['audio']), lambda: fn2b(features_dict['audio']))
    return features_dict

def _spect_normalization(features_dict):
    ''' Normalizes the log-mel-spectrograms within a batch. '''

    mean, variance = tf.nn.moments(features_dict['audio'], axes=[1,2], keepdims=True)
    features_dict['audio'] = tf.nn.batch_normalization(features_dict['audio'], mean, variance, offset = 0, scale = 1, variance_epsilon = .000001)
    return features_dict

def _batch_normalization(features_dict):
    ''' Normalizes a batch. '''

    mean, variance = tf.nn.moments(features_dict['audio'], axes=[0])
    features_dict['audio'] = tf.nn.batch_normalization(features_dict['audio'], mean, variance, offset = 0, scale = 1, variance_epsilon = .000001)
    return features_dict

def _tuplify(features_dict, which_tags=None):
    ''' Transforms a batch into (audio, tags) tuples, ready for training or evaluation with Keras. 
    
    Parameters
    ----------
    features_dict: dict
        Dict of features (as provided by .filter).

    which_tags: int
        If not None, specifies the database to use (when multiple databases are provided).
    '''
    
    if which_tags is None:
        return (features_dict['audio'], features_dict['tags'])
    else:
        assert isinstance(which_tags, int), 'which_tags must be an integer'
        return (features_dict['audio'], features_dict['tags_' + str(which_tags)])

def generate_datasets(tfrecords, audio_format, split=None, which_split=None, sample_rate=16000, num_mels=96, batch_size=32, cycle_length=1, shuffle=True, buffer_size=10000, window_size=15, random=False, with_tids=None, with_tags=None, merge_tags=None, num_tags=155, num_tags_databases=1, default_tags_db=None, repeat=None, as_tuple=True):
    ''' Reads the TFRecords and produces a list tf.data.Dataset objects ready for training/evaluation.
    
    Parameters:
    ----------
    tfrecords: str, list
        List of .tfrecord files paths.

    audio_format: {'waveform', 'log-mel-spectrogram'}
        Specifies the feature audio format.

    split: tuple
        Specifies the number of train/validation/test files to use when reading the .tfrecord files (can be a tuple of any length, as long as enough files are provided in the 'tfrecords' list).

    which_split: tuple
        Applies boolean mask to the datasets obtained with split. Specifies which datasets are actually returned.

    sample_rate: int
        Specifies the sample rate used to process audio tracks.

    batch_size: int
        Specifies the dataset batch_size.

    cycle_length: int
        Controls the number of input elements that are processed concurrently.

    shuffle: bool
        If True, shuffles the dataset with buffer size = buffer_size.

    buffer_size: int
        If shuffle is True, sets the shuffle buffer size.

    window_size: int
        Specifies the desired window length (in seconds).

    random: bool
        Specifies how the window is to be extracted. If True, slices the window randomly (default is pick from the middle).

    num_mels: int
        The number of mels in the mel-spectrogram.
    
    num_tags: int
        The total number of tags.
    
    num_tags_databases: int
        The total number of tags databases used.
    
    default_tags_db: int
        Specifies the tags database to use when filtering tags or converting into tuple (if multiple databases are provided).

    with_tids: list
        If not None, contains the tids to be trained on.

    with_tags: list
        If not None, contains the tags to be trained on.

    merge_tags: list
        If not None, contains the lists of tags to be merged together (only applies if with_tags is specified).

    repeat: int
        If not None, repeats the dataset only for a given number of epochs (default is repeat indefinitely).

    as_tuple: bool
        If True, discards tid's and transforms features into (audio, tags) tuples.
    '''

    AUDIO_SHAPE = {'waveform': (-1, ), 'log-mel-spectrogram': (num_mels, -1)} # set audio tensors dense shape

    AUDIO_FEATURES_DESCRIPTION = {'audio': tf.io.VarLenFeature(tf.float32), 'tid': tf.io.FixedLenFeature((), tf.string)} # tags will be added just below

    # check if multiple databases have been provided
    if num_tags_databases == 1:
        # add standard feature 'tags'
        AUDIO_FEATURES_DESCRIPTION['tags'] = tf.io.FixedLenFeature((num_tags, ), tf.int64)
    else:
        # add feature 'tags_i' for each i-th tags database provided
        for i in range(num_tags_databases):
            AUDIO_FEATURES_DESCRIPTION['tags_' + str(i)] = tf.io.FixedLenFeature((num_tags, ), tf.int64)
        
        # if default_tags_db has not been provided, default to 0 (otherwise as_tuple would raise error)
        default_tags_db = default_tags_db or 0

    assert audio_format in ('waveform', 'log-mel-spectrogram'), 'please provide a valid audio format'
    
    tfrecords = np.array(tfrecords, dtype=np.unicode) # allow for single str as input
    tfrecords = np.vectorize(lambda x: os.path.abspath(os.path.expanduser(x)))(tfrecords) # fix issues with relative paths in input list

    if split is not None:
<<<<<<< HEAD
        assert len(tfrecords) >= sum(split), 'too few .tfrecord files to apply split'
=======
        assert tfrecords.size >= sum(split) , 'too few .tfrecord files to apply split'
>>>>>>> 07c9a9fa
        split = np.cumsum(split)
        tfrecords_split = np.split(tfrecords, split)
        tfrecords_split = tfrecords_split[:-1] # discard last 'empty' split
    else:
        tfrecords_split = [tfrecords]

    datasets = []

    for files_list in tfrecords_split:
        if files_list.size > 1: # read files in parallel (number of parallel threads specified by cycle_length)
            files = tf.data.Dataset.from_tensor_slices(files_list)
            dataset = files.interleave(tf.data.TFRecordDataset, cycle_length=cycle_length, block_length=1, num_parallel_calls=tf.data.experimental.AUTOTUNE)
        else:
            dataset = tf.data.TFRecordDataset(files_list)
        
        # parse serialized features
        dataset = dataset.map(lambda x: _parse_features(x, AUDIO_FEATURES_DESCRIPTION, AUDIO_SHAPE[audio_format]), num_parallel_calls=tf.data.experimental.AUTOTUNE)
                
        # shuffle
        if shuffle:
            dataset = dataset.shuffle(buffer_size)

        # apply tid and tag filters
        if with_tags is not None:
            if merge_tags is not None:
                for tags in merge_tags:
                      dataset = dataset.map(lambda x: _merge(x, tags))
                    
            dataset = dataset.filter(lambda x: _tag_filter(x, tags=with_tags, which_tags=default_tags_db)).map(lambda y: _tag_filter_hotenc_mask(y, tags=with_tags))
                        
        if with_tids is not None:
            dataset = dataset.filter(lambda x: _tid_filter(x, tids=with_tids))
        
        # slice into audio windows
        
        if audio_format == 'waveform':
            dataset = dataset.map(lambda x: _window_waveform(x, sample_rate, window_size, random), num_parallel_calls=tf.data.experimental.AUTOTUNE)
        
        elif audio_format == 'log-mel-spectrogram':
            dataset = dataset.map(lambda x: _window_log_mel_spectrogram(x, sample_rate, window_size, random), num_parallel_calls=tf.data.experimental.AUTOTUNE)
        # batch
        dataset = dataset.batch(batch_size, drop_remainder=True)

        # normalize data
        if audio_format == 'log-mel-spectrogram':
            dataset = dataset.map(_spect_normalization, num_parallel_calls=tf.data.experimental.AUTOTUNE)
        else:
            dataset = dataset.map(_batch_normalization, num_parallel_calls=tf.data.experimental.AUTOTUNE)
        
        # convert features from dict into tuple
        if as_tuple:
            dataset = dataset.map(lambda x: _tuplify(x, which_tags=default_tags_db), num_parallel_calls=tf.data.experimental.AUTOTUNE)

        dataset = dataset.repeat(repeat)
        dataset = dataset.prefetch(buffer_size=tf.data.experimental.AUTOTUNE) # performance optimization

        datasets.append(dataset)
    
    if which_split is not None:
        if split is not None:
            assert len(which_split) == len(split), 'split and which_split must have the same length'
            datasets = np.array(datasets)[np.array(which_split, dtype=np.bool)].tolist()
        else:
            datasets = datasets + [None] * (which_split.count(1) - 1) # useful when trying to unpack datasets, but split has not been provided
    
    if len(datasets) == 1:
        return datasets[0]
    else:
        return datasets

def generate_datasets_from_dir(tfrecords_dir, audio_format, split=None, which_split=None, sample_rate=16000, num_mels=96, batch_size=32, cycle_length=1, shuffle=True, buffer_size=10000, window_size=15, random=False, with_tids=None, with_tags=None, merge_tags=None, num_tags=155, num_tags_databases=1, default_tags_db=None, repeat=1, as_tuple=True):
    ''' Reads the TFRecords from the input directory and produces a list tf.data.Dataset objects ready for training/evaluation.
    
    Parameters:
    ----------
    tfrecords_dir: str
        Directory containing the .tfrecord files.

    split: tuple
        Specifies the number of train/validation/test files to use when reading the .tfrecord files (can be a tuple of any length, as long as enough files are provided in the 'tfrecords' list).

    which_split: tuple
        Applies boolean mask to the datasets obtained with split. Specifies which datasets are actually returned.

    sample_rate: int
        Specifies the sample rate used to process audio tracks.

    batch_size: int
        Specifies the dataset batch_size.

    cycle_length: int
        Controls the number of input elements that are processed concurrently.

    shuffle: bool
        If True, shuffles the dataset with buffer size = buffer_size.

    buffer_size: int
        If shuffle is True, sets the shuffle buffer size.

    window_size: int
        Specifies the desired window length (in seconds).

    random: bool
        Specifies how the window is to be extracted. If True, slices the window randomly (default is pick from the middle).
    
    num_mels: int
        The number of mels in the mel-spectrogram.
    
    num_tags: int
        The total number of tags.
    
    num_tags_databases: int
        The total number of tags databases used.
    
    default_tags_db: int
        Specifies the tags database to use when filtering tags or converting into tuple (if multiple databases are provided).

    with_tids: list
        If not None, contains the tids to be trained on.

    with_tags: list
        If not None, contains the tags to be trained on.

    merge_tags: list
        If not None, contains the lists of tags to be merged together (only applies if with_tags is specified).

    repeat: int
        If not None, repeats the dataset only for a given number of epochs (default is repeat indefinitely).

    as_tuple: bool
        If True, discards tid's and transforms features into (audio, tags) tuples.
    '''

    tfrecords = []

    for file in os.listdir(os.path.expanduser(tfrecords_dir)):
        if file.endswith(".tfrecord") and file.split('_')[0] == audio_format:
            tfrecords.append(os.path.abspath(os.path.join(tfrecords_dir, file)))

    return generate_datasets(tfrecords, audio_format, split=split, which_split=which_split, 
                             sample_rate=sample_rate, num_mels=num_mels, 
                             batch_size=batch_size, cycle_length=cycle_length, shuffle=shuffle, buffer_size=buffer_size, 
                             window_size=window_size, random=random, 
                             with_tids=with_tids, with_tags=with_tags, merge_tags=merge_tags, num_tags=num_tags, num_tags_databases=num_tags_databases, default_tags_db=default_tags_db,
                             repeat=repeat, as_tuple=as_tuple)<|MERGE_RESOLUTION|>--- conflicted
+++ resolved
@@ -390,11 +390,7 @@
     tfrecords = np.vectorize(lambda x: os.path.abspath(os.path.expanduser(x)))(tfrecords) # fix issues with relative paths in input list
 
     if split is not None:
-<<<<<<< HEAD
-        assert len(tfrecords) >= sum(split), 'too few .tfrecord files to apply split'
-=======
         assert tfrecords.size >= sum(split) , 'too few .tfrecord files to apply split'
->>>>>>> 07c9a9fa
         split = np.cumsum(split)
         tfrecords_split = np.split(tfrecords, split)
         tfrecords_split = tfrecords_split[:-1] # discard last 'empty' split
