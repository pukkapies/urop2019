--- conflicted
+++ resolved
@@ -442,14 +442,6 @@
         # slice into audio windows
         dataset = dataset.map(lambda x: _window(audio_format)(x, sample_rate, window_length, window_random), num_parallel_calls=tf.data.experimental.AUTOTUNE)
         
-<<<<<<< HEAD
-=======
-        if audio_format == 'waveform':
-            dataset = dataset.map(lambda x: _window_waveform(x, sample_rate, window_size, random), num_parallel_calls=tf.data.experimental.AUTOTUNE)
-        
-        elif audio_format == 'log-mel-spectrogram':
-            dataset = dataset.map(lambda x: _window_log_mel_spectrogram(x, sample_rate, window_size, random), num_parallel_calls=tf.data.experimental.AUTOTUNE)
->>>>>>> b75cfe6f
         # batch
         dataset = dataset.batch(batch_size, drop_remainder=True)
 
