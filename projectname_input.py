''' Contains tools to read the serialized .tfrecord files and generate a tf.data.Dataset.


Notes
-----
This module is meant to be imported in the training pipeline. Just run
the function generate_datasets() (see function docs below for details on the right 
parameters...) to produce the desired tf.data.Dataset. If the TFRecords are produced 
independently, the convention we are adopting for filenames 
is audioformat_num.tfrecord (e.g. waveform_74.tfrecord).

This module makes use of the performance optimization 
highlighted here: https://www.tensorflow.org/beta/guide/data_performance. You can 
substitute tf.data.experimental.AUTOTUNE with the right parameter 
if you feel it proper or necessary.


Functions
---------
- _parse_features
    Parse the serialized tf.Example.

- _reshape
    Reshape flattened audio tensors into the original ones.

- _merge
    Merge similar tags together.

- _tag_filter
    Remove (tracks with) unwanted tags from the dataset.

- _tid_filter
    Remove (tracks with) unwanted tids from the dataset.

- _tag_filter_hotenc_mask
    Change the shape of tag hot-encoded vector to suit the output of _tag_filter.

- _window
    Extract a sample of n seconds from each audio tensor within a batch.

_spect_normalization
    Ensure zero mean and unit variance within a batch of log-mel-spectrograms.

- _batch_normalization
    Ensure zero mean and unit variance within a batch.

- _batch_tuplification
    Transform features from dict to tuple.

- generate_datasets
    Combine all previous functions to produce a list of train/valid/test datasets.

- generate_datasets_from_dir
    Combine all previous functions to produce a list of train/valid/test datasets, fetch all .tfrecords files from a root directory.
'''

import os

import numpy as np
import tensorflow as tf

default_tfrecord_root_dir = '/srv/data/urop/tfrecords'

def _parse_features(example, features_dict, shape):
    ''' Parses the serialized tf.Example. '''

    features_dict = tf.io.parse_single_example(example, features_dict)
    features_dict['audio'] = tf.reshape(tf.sparse.to_dense(features_dict['audio']), shape)
    return features_dict

def _merge(features_dict, merge_tags):
    ''' Removes unwanted tids from the dataset (use with tf.data.Dataset.map).
    
    Parameters
    ----------
    features_dict: dict
        Dict of features (as provided by .map).

    merge_tags: list or list-like
        List of lists of tags to be merged. Writes 1 for all tags in the hot-encoded vector whenever at least one tag of the list is present.

    Examples
    --------
    >>> features['tags'] = [0, 1, 1, 0, 0]
    >>> _merge(features, merge_tags=[[0, 1], [2, 3]])
    features['tags']: [1, 1, 1, 1, 0]
    >>> _merge(features, merge_tags=[[0, 1], [3, 4]])
    features['tags']: [1, 1, 1, 0, 0] 
    '''
    
    merge_tags = np.array(merge_tags)

    assert len(merge_tags.shape) == 2 , 'merge_tags must be a two-dimensional array'

    n_tags = tf.cast(tf.shape(features_dict['tags']), tf.int64)

    feature_tags = tf.dtypes.cast(features_dict['tags'], tf.bool)

    for tags in merge_tags: # for each list of tags in 'merge_tags' (which is a list of lists...)
        idxs = np.subtract(np.sort(np.array(tags, dtype=np.int64)).reshape(-1, 1), 1)
        vals = np.ones(len(tags), dtype=np.int64)
        tags = tf.SparseTensor(indices=idxs, values=vals, dense_shape=n_tags)
        tags = tf.sparse.to_dense(tags)
        tags = tf.dtypes.cast(tags, tf.bool)
        # if at least one of the feature tags is in the current 'tags' list, write True in the bool-hot-encoded vector for all tags in 'tags'; otherwise, leave feature tags as they are
        features_dict['tags'] = tf.where(tf.math.reduce_any(tags & feature_tags), tags | feature_tags, feature_tags)
    features_dict['tags'] = tf.cast(features_dict['tags'], tf.float32) # cast back to float32
    return features_dict

def _tag_filter(features_dict, tags):
    ''' Removes unwanted tids from the dataset based on given tags (use with tf.data.Dataset.filter).
    
    Parameters
    ----------
    features_dict: dict
        Dict of features (as provided by .filter).

    tags: list or list-like
        List containing tag idxs (as int) to be "allowed" in the output dataset.
    '''

    n_tags = tf.cast(tf.shape(features_dict['tags']), tf.int64)

    feature_tags = tf.math.equal(tf.unstack(features_dict['tags']), 1) # bool tensor where True/False correspond to has/doesn't have tag
    idxs = np.subtract(np.sort(np.array(tags, dtype=np.int64)).reshape(-1, 1), 1)
    vals = np.ones(len(tags), dtype=np.int64)
    tags_mask = tf.SparseTensor(indices=idxs, values=vals, dense_shape=n_tags)
    tags_mask = tf.sparse.to_dense(tags_mask)
    tags_mask = tf.dtypes.cast(tags_mask, tf.bool)

    return tf.math.reduce_any(feature_tags & tags_mask) # returns True if and only if at least one feature tag is in the desired 'tags' list

def _tid_filter(features_dict, tids):
    ''' Removes unwanted tids from the dataset based on given tids (use with tf.data.Dataset.filter).
        
    Parameters
    ----------
    features_dict: dict
        Dict of features (as provided by .filter).

    tids: list or list-like
        List containing tids (as strings) to be "allowed" in the output dataset.
    '''

    return tf.math.reduce_any(tf.math.equal(tids, features_dict['tid']))

def _tag_filter_hotenc_mask(features_dict, tags):
    ''' Reshapes tag hot-encoded vector after filtering with _tag_filter (use with tf.data.Dataset.map).
    
    Parameters
    ----------
    features: dict
        Dict of features (as provided by .map).

    tags: list or list-like
        List containing tag idxs used for filtering with _tag_filter.
    '''

    idxs = np.subtract(np.sort(np.array(tags, dtype=np.int64)), 1)
    features_dict['tags'] = tf.gather(features_dict['tags'], idxs)
    return features_dict

def _window(features_dict, audio_format, sample_rate, window_size=15, random=False):
    ''' Extracts a window of 'window_size' seconds from the audio tensors (use with tf.data.Dataset.map).

    Parameters
    ----------
    features_dict: dict
        Dict of features (as provided by .map).

    audio_format: str
        Specifies the feature audio format. Either 'waveform' or 'log-mel-spectrogram'.
    
    window_size: int
        Length (in seconds) of the desired output window.
    
    random: bool
        Specifies how the window is to be extracted. If True, slices the window randomly (default is pick from the middle).
    '''

    if audio_format not in ('waveform', 'log-mel-spectrogram'):
        raise KeyError('invalid audio format')
    
    elif audio_format == 'waveform':
        slice_length = tf.math.multiply(tf.constant(window_size, dtype=tf.int32), tf.constant(sample_rate, dtype=tf.int32)) # get the actual slice length
        if random:
            maxval = tf.shape(features_dict['audio'], out_type=tf.int32)[0] - slice_length
<<<<<<< HEAD
            if tf.equal(maxval, 0):
                x = tf.constant(0, dtype=tf.int32)
            else:
                x = tf.random.uniform(shape=(), maxval=maxval, dtype=tf.int32)
=======
            x = tf.cond(tf.equal(maxval, 0), lambda: tf.constant(0, dtype=tf.int32), lambda: tf.random.uniform(shape=(), maxval=maxval, dtype=tf.int32))
>>>>>>> 9d69dd06
            y = x + slice_length
            features_dict['audio'] = features_dict['audio'][x:y]
        else:
            mid = tf.math.floordiv(tf.shape(features_dict['audio'], out_type=tf.int32)[0], tf.constant(2, dtype=tf.int32)) # find midpoint of audio tensors
            x = mid - tf.math.floordiv(slice_length, tf.constant(2, dtype=tf.int32))
            y = mid + tf.math.floordiv(slice_length + 1, tf.constant(2, dtype=tf.int32)) # 'slice_length + 1' ensures x:y has always length 'slice_length' regardless of whether 'slice_length' is odd or even
            features_dict['audio'] = features_dict['audio'][x:y]
    
    elif audio_format == 'log-mel-spectrogram':
        slice_length = tf.math.floordiv(tf.math.multiply(tf.constant(window_size, dtype=tf.int32), tf.constant(sample_rate, dtype=tf.int32)), tf.constant(512, dtype=tf.int32)) # get the actual slice length
        if random:
            maxval = tf.shape(features_dict['audio'], out_type=tf.int32)[1] - slice_length
<<<<<<< HEAD
            if tf.equal(maxval, 0):
                x = tf.constant(0, dtype=tf.int32)
            else:
                x = tf.random.uniform(shape=(), maxval=maxval, dtype=tf.int32)
=======
            x = tf.cond(tf.equal(maxval, 0), lambda: tf.constant(0, dtype=tf.int32), lambda: tf.random.uniform(shape=(), maxval=maxval, dtype=tf.int32))
>>>>>>> 9d69dd06
            y = x + slice_length
            features_dict['audio'] = features_dict['audio'][:,x:y]
        else:
            mid = tf.math.floordiv(tf.shape(features_dict['audio'], out_type=tf.int32)[1], tf.constant(2, dtype=tf.int32)) # find midpoint of audio tensors
            x = mid - tf.math.floordiv(slice_length, tf.constant(2, dtype=tf.int32))
            y = mid + tf.math.floordiv(slice_length + 1, tf.constant(2, dtype=tf.int32)) # 'slice_length + 1' ensures x:y has always length 'slice_length' regardless of whether 'slice_length' is odd or even
            features_dict['audio'] = features_dict['audio'][:,x:y]
    
    return features_dict

def _spect_normalization(features_dict):
    mean, variance = tf.nn.moments(features_dict['audio'], axes=[1,2], keepdims=True)
    features_dict['audio'] = tf.divide(tf.subtract(features_dict['audio'], mean), tf.sqrt(variance+0.000001))
    return features_dict

def _batch_normalization(features_dict):
    ''' Normalizes a batch to ensure zero mean and unit variance. '''

    mean, variance = tf.nn.moments(features_dict['audio'], axes=[0])
    features_dict['audio'] = tf.nn.batch_normalization(features_dict['audio'], mean, variance, offset = 0, scale = 1, variance_epsilon = .000001)
    return features_dict

def _batch_tuplification(features_dict):
    ''' Transforms a batch into (audio, tags) tuples, ready for training or evaluation with Keras. '''

    return (features_dict['audio'], features_dict['tags'])

<<<<<<< HEAD
def generate_datasets(tfrecords, audio_format, split=None, which_split=None, sample_rate=16000, batch_size=32, cycle_length=2, shuffle=True, buffer_size=10000, window_size=15, random=False, with_tids=None, with_tags=None, merge_tags=None, num_tags=155, repeat=None, as_tuple=True):
=======
def generate_datasets(tfrecords, audio_format, split=None, which_split=None, sample_rate=16000, batch_size=32, cycle_length=1, shuffle=True, buffer_size=10000, window_size=15, random=False, with_tids=None, with_tags=None, merge_tags=None, num_tags=155, repeat=None, as_tuple=True):
>>>>>>> 9d69dd06
    ''' Reads the TFRecords and produces a list tf.data.Dataset objects ready for training/evaluation.
    
    Parameters:
    ----------
    tfrecords: str, list
        List of .tfrecord files paths.

    audio_format: {'waveform', 'log-mel-spectrogram'}
        Specifies the feature audio format.

    split: tuple
        Specifies the number of train/validation/test files to use when reading the .tfrecord files.
        If values add up to 100, they will be treated as percentages; otherwise, they will be treated as actual number of files to parse.

    which_split: tuple
        Applies boolean mask to the datasets obtained with split. Specifies which datasets are actually returned.

    which_split: tuple
        Applies boolean mask to the datasets obtained with split. Specifies which datasets are actually returned.

    sample_rate: int
        Specifies the sample rate used to process audio tracks.

    batch_size: int
        Specifies the dataset batch_size.

    cycle_length: int
        Controls the number of input elements that are processed concurrently.

    shuffle: bool
        If True, shuffles the dataset with buffer size = buffer_size.

    buffer_size: int
        If shuffle is True, sets the shuffle buffer size.

    window_size: int
        Specifies the desired window length (in seconds).

    random: bool
        Specifies how the window is to be extracted. If True, slices the window randomly (default is pick from the middle).
    
    num_tags: int
        Specifies the total number of tags.

    with_tids: list
        If not None, contains the tids to be trained on.

    with_tags: list
        If not None, contains the tags to be trained on.

    merge_tags: list
        If not None, contains the lists of tags to be merged together (only applies if with_tags is specified).

    repeat: int
        If not None, repeats the dataset only for a given number of epochs (default is repeat indefinitely).

    as_tuple: bool
        If True, discards tid's and transforms features into (audio, tags) tuples.
    '''

    AUDIO_SHAPE = {'waveform': (-1, ), 'log-mel-spectrogram': (96, -1)} # set audio tensors dense shape

    AUDIO_FEATURES_DESCRIPTION = {
        'audio': tf.io.VarLenFeature(tf.float32),
        'tid': tf.io.FixedLenFeature((), tf.string),
        'tags': tf.io.FixedLenFeature((num_tags, ), tf.int64)
    }

    assert audio_format in ('waveform', 'log-mel-spectrogram') , 'invalid audio format'
    
    tfrecords = np.array(tfrecords, dtype=np.unicode) # allow for single str as input
    tfrecords = np.vectorize(lambda x: os.path.abspath(os.path.expanduser(x)))(tfrecords) # fix issues with relative paths in input list

    if split is not None:
        if np.sum(split) == 100:
            split = np.cumsum(split) * len(tfrecords) // 100
        else:
            assert np.sum(split) <= len(tfrecords) , 'split exceeds the number of available .tfrecord files'
            split = np.cumsum(split)
        tfrecords_split = np.split(tfrecords, split)
        tfrecords_split = tfrecords_split[:-1] # discard last empty split
    else:
        tfrecords_split = [tfrecords]

    datasets = []

    for files_list in tfrecords_split:
        if len(files_list) > 1: # read files in parallel (number of parallel threads specified by cycle_length)
            files = tf.data.Dataset.from_tensor_slices(files_list)
            dataset = files.interleave(tf.data.TFRecordDataset, cycle_length=cycle_length, block_length=1, num_parallel_calls=tf.data.experimental.AUTOTUNE)
        else:
            dataset = tf.data.TFRecordDataset(files_list)
            
        # parse serialized features
        dataset = dataset.map(lambda x: _parse_features(x, AUDIO_FEATURES_DESCRIPTION, AUDIO_SHAPE[audio_format]), num_parallel_calls=tf.data.experimental.AUTOTUNE)
        
        # shuffle
        if shuffle:
            dataset = dataset.shuffle(buffer_size)

        # apply tid and tag filters
        if with_tags is not None:
            if merge_tags is not None:
                dataset = dataset.map(lambda x: _merge(x, merge_tags))
            dataset = dataset.filter(lambda x: _tag_filter(x, with_tags)).map(lambda y: _tag_filter_hotenc_mask(y, with_tags))
        if with_tids is not None:
            dataset = dataset.filter(lambda x: _tid_filter(x, with_tids))
        
        # slice into audio windows
        dataset = dataset.map(lambda x: _window(x, audio_format, sample_rate, window_size, random), num_parallel_calls=tf.data.experimental.AUTOTUNE)
        
        # batch
        dataset = dataset.batch(batch_size, drop_remainder=True)

        # normalize data
        if audio_format == 'log-mel-spectrogram':
            dataset = dataset.map(_spect_normalization, num_parallel_calls=tf.data.experimental.AUTOTUNE)
        else:
            dataset = dataset.map(_batch_normalization, num_parallel_calls=tf.data.experimental.AUTOTUNE)
        
        # convert features from dict into tuple
        if as_tuple:
            dataset = dataset.map(_batch_tuplification, num_parallel_calls=tf.data.experimental.AUTOTUNE)

        dataset = dataset.repeat(repeat)
        dataset = dataset.prefetch(buffer_size=tf.data.experimental.AUTOTUNE) # performance optimization

        datasets.append(dataset)
    
    if which_split is not None:
        if split is not None:
            assert len(which_split) == len(split) , 'split and which_split must have the same length'
            datasets = np.array(datasets)[np.array(which_split, dtype=np.bool)].tolist()
        else:
            datasets = datasets + [None] * (which_split.count(1) - 1) # useful when trying to unpack datasets, but split has not been provided
    
    if len(datasets) == 1:
        return datasets[0]
    else:
        return datasets

<<<<<<< HEAD
def generate_datasets_from_dir(tfrecords_dir, audio_format, split=None, which_split=None, sample_rate=16000, batch_size=32, cycle_length=2, shuffle=True, buffer_size=10000, window_size=15, random=False, with_tids=None, with_tags=None, merge_tags=None, num_tags=155, repeat=1, as_tuple=True):
=======
def generate_datasets_from_dir(tfrecords_dir, audio_format, split=None, which_split=None, sample_rate=16000, batch_size=32, cycle_length=1, shuffle=True, buffer_size=10000, window_size=15, random=False, with_tids=None, with_tags=None, merge_tags=None, num_tags=155, repeat=1, as_tuple=True):
>>>>>>> 9d69dd06
    ''' Reads the TFRecords from the input directory and produces a list tf.data.Dataset objects ready for training/evaluation.
    
    Parameters:
    ----------
    tfrecords_dir: str
        Directory containing the .tfrecord files.

    split: tuple
        Specifies the number of train/validation/test files to use when reading the .tfrecord files.
        If values add up to 100, they will be treated as percentages; otherwise, they will be treated as actual number of files to parse.

    which_split: tuple
        Applies boolean mask to the datasets obtained with split. Specifies which datasets are actually returned.

    which_split: tuple
        Applies boolean mask to the datasets obtained with split. Specifies which datasets are actually returned.

    sample_rate: int
        Specifies the sample rate used to process audio tracks.

    batch_size: int
        Specifies the dataset batch_size.

    cycle_length: int
        Controls the number of input elements that are processed concurrently.

    shuffle: bool
        If True, shuffles the dataset with buffer size = buffer_size.

    buffer_size: int
        If shuffle is True, sets the shuffle buffer size.

    window_size: int
        Specifies the desired window length (in seconds).

    random: bool
        Specifies how the window is to be extracted. If True, slices the window randomly (default is pick from the middle).
    
    num_tags: int
        Specifies the total number of tags.

    with_tids: list
        If not None, contains the tids to be trained on.

    with_tags: list
        If not None, contains the tags to be trained on.

    merge_tags: list
        If not None, contains the lists of tags to be merged together (only applies if with_tags is specified).

    repeat: int
        If not None, repeats the dataset only for a given number of epochs (default is repeat indefinitely).

    as_tuple: bool
        If True, discards tid's and transforms features into (audio, tags) tuples.
    '''

    tfrecords = []

    for file in os.listdir(os.path.expanduser(tfrecords_dir)):
        if file.endswith(".tfrecord") and file.split('_')[0] == audio_format:
            tfrecords.append(os.path.abspath(os.path.join(tfrecords_dir, file)))

    return generate_datasets(tfrecords, audio_format, split, which_split, sample_rate, batch_size, cycle_length, shuffle, buffer_size, window_size, random, with_tids, with_tags, merge_tags, num_tags, repeat, as_tuple)<|MERGE_RESOLUTION|>--- conflicted
+++ resolved
@@ -185,14 +185,7 @@
         slice_length = tf.math.multiply(tf.constant(window_size, dtype=tf.int32), tf.constant(sample_rate, dtype=tf.int32)) # get the actual slice length
         if random:
             maxval = tf.shape(features_dict['audio'], out_type=tf.int32)[0] - slice_length
-<<<<<<< HEAD
-            if tf.equal(maxval, 0):
-                x = tf.constant(0, dtype=tf.int32)
-            else:
-                x = tf.random.uniform(shape=(), maxval=maxval, dtype=tf.int32)
-=======
             x = tf.cond(tf.equal(maxval, 0), lambda: tf.constant(0, dtype=tf.int32), lambda: tf.random.uniform(shape=(), maxval=maxval, dtype=tf.int32))
->>>>>>> 9d69dd06
             y = x + slice_length
             features_dict['audio'] = features_dict['audio'][x:y]
         else:
@@ -205,14 +198,7 @@
         slice_length = tf.math.floordiv(tf.math.multiply(tf.constant(window_size, dtype=tf.int32), tf.constant(sample_rate, dtype=tf.int32)), tf.constant(512, dtype=tf.int32)) # get the actual slice length
         if random:
             maxval = tf.shape(features_dict['audio'], out_type=tf.int32)[1] - slice_length
-<<<<<<< HEAD
-            if tf.equal(maxval, 0):
-                x = tf.constant(0, dtype=tf.int32)
-            else:
-                x = tf.random.uniform(shape=(), maxval=maxval, dtype=tf.int32)
-=======
             x = tf.cond(tf.equal(maxval, 0), lambda: tf.constant(0, dtype=tf.int32), lambda: tf.random.uniform(shape=(), maxval=maxval, dtype=tf.int32))
->>>>>>> 9d69dd06
             y = x + slice_length
             features_dict['audio'] = features_dict['audio'][:,x:y]
         else:
@@ -240,11 +226,7 @@
 
     return (features_dict['audio'], features_dict['tags'])
 
-<<<<<<< HEAD
-def generate_datasets(tfrecords, audio_format, split=None, which_split=None, sample_rate=16000, batch_size=32, cycle_length=2, shuffle=True, buffer_size=10000, window_size=15, random=False, with_tids=None, with_tags=None, merge_tags=None, num_tags=155, repeat=None, as_tuple=True):
-=======
 def generate_datasets(tfrecords, audio_format, split=None, which_split=None, sample_rate=16000, batch_size=32, cycle_length=1, shuffle=True, buffer_size=10000, window_size=15, random=False, with_tids=None, with_tags=None, merge_tags=None, num_tags=155, repeat=None, as_tuple=True):
->>>>>>> 9d69dd06
     ''' Reads the TFRecords and produces a list tf.data.Dataset objects ready for training/evaluation.
     
     Parameters:
@@ -386,11 +368,7 @@
     else:
         return datasets
 
-<<<<<<< HEAD
-def generate_datasets_from_dir(tfrecords_dir, audio_format, split=None, which_split=None, sample_rate=16000, batch_size=32, cycle_length=2, shuffle=True, buffer_size=10000, window_size=15, random=False, with_tids=None, with_tags=None, merge_tags=None, num_tags=155, repeat=1, as_tuple=True):
-=======
 def generate_datasets_from_dir(tfrecords_dir, audio_format, split=None, which_split=None, sample_rate=16000, batch_size=32, cycle_length=1, shuffle=True, buffer_size=10000, window_size=15, random=False, with_tids=None, with_tags=None, merge_tags=None, num_tags=155, repeat=1, as_tuple=True):
->>>>>>> 9d69dd06
     ''' Reads the TFRecords from the input directory and produces a list tf.data.Dataset objects ready for training/evaluation.
     
     Parameters:
