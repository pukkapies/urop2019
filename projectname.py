''' Contains tools to build the training model and set all the various training parameters.


Notes
-----
This module creates a json file to record parameters used in training, and
reproduces the skeleton model proposed by (Pons, et al., 2018) in the
new TensorFlow 2.0 Keras syntax. For more information, please refer to (Pons, et al., 2018).

This module can be divded into four parts:
    1. store configuration;
    2. define model of the frontend for waveform and log-mel-spectrogram input respectively;
    3. define model of the backend for both frontends;
    4. generate final model combining frontend and backend.


Functions
---------
- create_config_json
    Create a json file storing the parameters. See inline documentation for more details.

- wave_frontend
    Model frontend for waveform input.

- log_mel_spec_frontend
    Model frontend for log-mel-spectrogram input.

- backend
    Model backend for both waveform and log-mel-spectrogram input.

- build_model
    Generate model by combining frontend and backend.


Copyright
---------
Copyright 2017-2019 Pandora Media, Inc.

Redistribution and use in source and binary forms, with or without modification, are permitted 
provided that the following conditions are met:

1. Redistributions of source code must retain the above copyright notice, this list of 
conditions and the following disclaimer.

2. Redistributions in binary form must reproduce the above copyright notice, this list of 
conditions and the following disclaimer in the documentation and/or other materials provided with the distribution.

3. Neither the name of the copyright holder nor the names of its contributors may be used to endorse or 
promote products derived from this software without specific prior written permission.


THIS SOFTWARE IS PROVIDED BY THE COPYRIGHT HOLDERS AND CONTRIBUTORS 'AS IS' AND ANY EXPRESS OR 
IMPLIED WARRANTIES, INCLUDING, BUT NOT LIMITED TO, THE IMPLIED WARRANTIES OF MERCHANTABILITY 
AND FITNESS FOR A PARTICULAR PURPOSE ARE DISCLAIMED. IN NO EVENT SHALL THE COPYRIGHT HOLDER OR 
CONTRIBUTORS BE LIABLE FOR ANY DIRECT, INDIRECT, INCIDENTAL, SPECIAL, EXEMPLARY, OR CONSEQUENTIAL 
DAMAGES (INCLUDING, BUT NOT LIMITED TO, PROCUREMENT OF SUBSTITUTE GOODS OR SERVICES; LOSS OF 
USE, DATA, OR PROFITS; OR BUSINESS INTERRUPTION) HOWEVER CAUSED AND ON ANY THEORY OF 
LIABILITY, WHETHER IN CONTRACT, STRICT LIABILITY, OR TORT (INCLUDING NEGLIGENCE OR OTHERWISE)
ARISING IN ANY WAY OUT OF THE USE OF THIS SOFTWARE, EVEN IF ADVISED OF THE POSSIBILITY OF SUCH DAMAGE.


References
----------
    Pons, J. et al., 2018. END-TO-END LEARNING FOR MUSIC AUDIO TAGGING AT SCALE. Paris, s.n., pp. 637-644.
'''

import json
import os

import tensorflow as tf

from utils import MyEncoder, WithoutIndent
        
def create_config_json(config_path, **kwargs):
    ''' Creates configuration file with training specs.

    Parameters
    -----------
    config_path: str
        The path to the json file, or the directory where it will be saved.
        
    Outputs
    -------
    config.json: json file
        Contains (a large dictionary containing) three dictionaries:
        - 'dataset_specs': contains specs about the dataset; should not be changed unless dataset has been re-generated with different specs;
        - 'train_options_dataset': contains information about how to parse the dataset (e.g. window length, which tags to read);
        - 'train_options' contains information about training parameters (e.g. learning rate).

    Examples
    --------
    >>> create_config_json(config_path, learning_rate=0.00001, n_filters=64)
    '''

    model = {
        'n_dense_units': 500,    # number of neurons in the dense hidden layer in the backend, see https://github.com/jordipons/music-audio-tagging-at-scale-models
        'n_filters': 16,    # number of filters in the first Conv layers of the log mel-spectrogram frontend
    }

    optimizer = {
        'name': 'Adam',    # name of optimiser to use
        'learning_rate': 0.001,    # initial learning rate
    }

    tags = {
<<<<<<< HEAD
        'top': 50,
        'with': WithoutIndent(None),
        'without': WithoutIndent(None),
        'merge': WithoutIndent(None),
=======
        'top': 50,    # e.g. the first 50 tags to use from the tag database. If None, all tags go into training.
        'with': NoIndent(None),    # additional tags that go into training with 'top'
        'without': NoIndent(None),    # tags to exclude from above'
        'merge': NoIndent(None),    # tags to merge, e.g. to merge 1 and 2, 3 and 4, you should use 'merge': [[1,2], [3,4]]
>>>>>>> 07c9a9fa
    }

    tfrecords = {
        'n_mels': 128,    # number of mel-bands
        'n_tags': 155,    # number of tags in the clean tag database that will be used in training
        'sample_rate': 16000,    # sample rate of log mel-spectrogram when tfrecords were created
    }

    config = {
<<<<<<< HEAD
        'batch_size': 32,
        'cycle_length': 2,
        'early_stop_min_delta': 0.2,
        'early_stop_patience': 5,
        'log_dir': '/srv/data/urop/log/',
        'checkpoint_dir': '/srv/data/urop/model/',
        'shuffle': True,
        'shuffle_buffer_size': 10000,
        'split': WithoutIndent((80, 10, 10)),
        'reduce_lr_plateau_min_delta': 0.1,
        'reduce_lr_plateau_patience': 2,
        'window_length': 15,
        'window_extract_randomly': True,
=======
        'batch_size': 32,    # global batch size for training
        'cycle_length': 2,    # the number of input elements that are processed concurrently when parsing tfrecords
        'early_stop_min_delta': 0.2,    # the minimum increase in PR-AUC between two consecutive epochs to be considered as an 'improvment'. If early stopping is not used, please put None
        'early_stop_patience': 5,    # the number of 'no-improvement' to trigger early stopping. If early stopping is not used, please put None
        'log_dir': '/srv/data/urop/log/',    # the directory where the TensorBoard logs are stored
        'checkpoint_dir': '/srv/data/urop/model/',    # the directory where the Checkpoints are stored
        'shuffle': True,    # if True, the entries from tfrecords are shuffle based on the buffer size below
        'shuffle_buffer_size': 10000,    # the buffer size of shuffling when tfrecords are parsed
        'split': NoIndent((80, 10, 10)),    # the number of train/validation/test files to use when reading the .tfrecord files (can be a tuple of any length, as long as enough files are provided in the 'tfrecords' list).
        'reduce_lr_plateau_min_delta': 0.1,    # threshold for measuring the new optimum, to only focus on significant changes. If reduce_lr_plateau is not used, please put None
        'reduce_lr_plateau_patience': 2,    # number of epochs with no improvement after which learning rate will be reduced by a factor of 0.5. If reduce_lr.plateau is not used, please put None
        'window_length': 15,    # the length of tracks that will be input to the training algorithm
        'window_extract_randomly': True,    # if True, a random section of a track is input to the algorithm for every epoch
>>>>>>> 07c9a9fa
    }

    def substitute_into_dict(key, value):
        for dict in (model, tags, tfrecords, config):
            if key in dict:
                dict[key] = value
                return
        raise KeyError(key)

    for key, value in kwargs.items():
        substitute_into_dict(key, value)
    
    if not os.path.splitext(config_path)[1] == '.json':
        config_path = os.path.join(config_path, 'config.json')
    
    with open(config_path, 'w') as f:
        d = {'model': model, 'optimizer': optimizer, 'tags': tags, 'tfrecords': tfrecords, 'config': config}
        s = json.dumps(d, cls=MyEncoder, indent=2)
        f.write(s)
    
def wave_frontend(input):
    ''' Creates the frontend model for waveform input. '''

    initializer = tf.keras.initializers.VarianceScaling()
    
    input = tf.keras.layers.Lambda(lambda x: tf.expand_dims(x, 2), name='expdim_1_wave')(input)

    conv0 = tf.keras.layers.Conv1D(filters=64, kernel_size=3, strides=3, padding='valid',
                   activation='relu', kernel_initializer=initializer, name='conv0_wave')(input)
    bn_conv0 = tf.keras.layers.BatchNormalization(name='bn0_wave')(conv0)

    conv1 = tf.keras.layers.Conv1D(filters=64, kernel_size=3, strides=1, padding='valid',
                   activation='relu', kernel_initializer=initializer,
                   name='conv1_wave')(bn_conv0)
    bn_conv1 = tf.keras.layers.BatchNormalization(name='bn1_wave')(conv1)
    pool1 = tf.keras.layers.MaxPool1D(pool_size=3, strides=3, name='pool1_wave')(bn_conv1)
    
    conv2 = tf.keras.layers.Conv1D(filters=64, kernel_size=3, strides=1, padding='valid',
                   activation='relu', kernel_initializer=initializer,
                   name='conv2_wave')(pool1)
    bn_conv2 = tf.keras.layers.BatchNormalization(name='bn2_wave')(conv2)
    pool2 = tf.keras.layers.MaxPool1D(pool_size=3, strides=3, name='pool2_wave')(bn_conv2)

    conv3 = tf.keras.layers.Conv1D(filters=128, kernel_size=3, strides=1, padding='valid',
                   activation='relu', kernel_initializer=initializer,
                   name='conv3_wave')(pool2) 
    bn_conv3 = tf.keras.layers.BatchNormalization(name='bn3_wave')(conv3)
    pool3 = tf.keras.layers.MaxPool1D(pool_size=3, strides=3, name='pool3_wave')(bn_conv3)

    conv4 = tf.keras.layers.Conv1D(filters=128, kernel_size=3, strides=1, padding='valid',
                   activation='relu', kernel_initializer=initializer,
                   name='conv4_wave')(pool3) 
    bn_conv4 = tf.keras.layers.BatchNormalization(name='bn4_wave')(conv4)
    pool4 = tf.keras.layers.MaxPool1D(pool_size=3, strides=3, name='pool4_wave')(bn_conv4)
            
    conv5 = tf.keras.layers.Conv1D(filters=128, kernel_size=3, strides=1, padding='valid',
                   activation='relu', kernel_initializer=initializer,
                   name='conv5_wave')(pool4)
    bn_conv5 = tf.keras.layers.BatchNormalization(name='bn5_wave')(conv5)
    pool5 = tf.keras.layers.MaxPool1D(pool_size=3, strides=3, name='pool5_wave')(bn_conv5)
            
    conv6 = tf.keras.layers.Conv1D(filters=256, kernel_size=3, strides=1, padding='valid',
                   activation='relu', kernel_initializer=initializer,
                   name='conv6_wave')(pool5)
    bn_conv6 = tf.keras.layers.BatchNormalization(name='bn6_wave')(conv6)
    pool6 = tf.keras.layers.MaxPool1D(pool_size=3, strides=3, name='pool6_wave')(bn_conv6)
    
    exp_dim = tf.keras.layers.Lambda(lambda x: tf.expand_dims(x, [3]), name='expdim2_wave')(pool6)
    return exp_dim

def log_mel_spec_frontend(input, y_input=96, num_filts=32):
    ''' Creates the frontend model for log-mel-spectrogram input. '''
    
    initializer = tf.keras.initializers.VarianceScaling()
    input = tf.expand_dims(input, 3)
    
    input_pad_7 = tf.keras.layers.ZeroPadding2D(((0, 0), (3, 3)), name='pad7_spec')(input)
    input_pad_3 = tf.keras.layers.ZeroPadding2D(((0, 0), (1, 1)), name='pad3_spec')(input)
    
    # [TIMBRE] filter shape: 0.9y*7
    conv1 = tf.keras.layers.Conv2D(filters=num_filts, 
               kernel_size=[int(0.9 * y_input), 7],
               padding='valid', activation='relu',
               kernel_initializer=initializer, name='conv1_spec')(input_pad_7)    
    bn_conv1 = tf.keras.layers.BatchNormalization(name='bn1_spec')(conv1)
    pool1 = tf.keras.layers.MaxPool2D(pool_size=[int(conv1.shape[1]), 1], 
                      strides=[int(conv1.shape[1]), 1], name='pool1_spec')(bn_conv1)
    p1 = tf.keras.layers.Lambda(lambda x: tf.squeeze(x, 1), name='sque1_spec')(pool1)
    
    # [TIMBRE] filter shape: 0.9y*3
    conv2 = tf.keras.layers.Conv2D(filters=num_filts*2,
               kernel_size=[int(0.9 * y_input), 3],
               padding='valid', activation='relu',
               kernel_initializer=initializer, name='conv2_spec')(input_pad_3)
    bn_conv2 = tf.keras.layers.BatchNormalization(name='bn2_spec')(conv2)
    pool2 = tf.keras.layers.MaxPool2D(pool_size=[int(conv2.shape[1]), 1], 
                      strides=[int(conv2.shape[1]), 1], name='pool2_spec')(bn_conv2)
    p2 = tf.keras.layers.Lambda(lambda x: tf.squeeze(x, 1), name='sque2_spec')(pool2)
    
    # [TIMBRE] filter shape: 0.9y*1
    conv3 = tf.keras.layers.Conv2D(filters=num_filts*4,
               kernel_size=[int(0.9 * y_input), 1], 
               padding='valid', activation='relu',
               kernel_initializer=initializer, name='conv3_spec')(input)
    bn_conv3 = tf.keras.layers.BatchNormalization(name='bn3_spec')(conv3)
    pool3 = tf.keras.layers.MaxPool2D(pool_size=[int(conv3.shape[1]), 1], 
                      strides=[int(conv3.shape[1]), 1], name='pool3_spec')(bn_conv3)
    p3 = tf.keras.layers.Lambda(lambda x: tf.squeeze(x, 1), name='sque3_spec')(pool3)

    # [TIMBRE] filter shape: 0.4y*7
    conv4 = tf.keras.layers.Conv2D(filters=num_filts,
               kernel_size=[int(0.4 * y_input), 7],
               padding='valid', activation='relu',
               kernel_initializer=initializer, name='conv4_spec')(input_pad_7)
    bn_conv4 = tf.keras.layers.BatchNormalization(name='bn4_spec')(conv4)
    pool4 = tf.keras.layers.MaxPool2D(pool_size=[int(conv4.shape[1]), 1], 
                  strides=[int(conv4.shape[1]), 1], name='pool4_spec')(bn_conv4)
    p4 = tf.keras.layers.Lambda(lambda x: tf.squeeze(x, 1), name='sque4_spec')(pool4)

    # [TIMBRE] filter shape: 0.4y*3
    conv5 = tf.keras.layers.Conv2D(filters=num_filts*2,
               kernel_size=[int(0.4 * y_input), 3],
               padding='valid', activation='relu',
               kernel_initializer=initializer, name='conv5_spec')(input_pad_3)
    bn_conv5 = tf.keras.layers.BatchNormalization(name='bn5_spec')(conv5)
    pool5 = tf.keras.layers.MaxPool2D(pool_size=[int(conv5.shape[1]), 1], 
                      strides=[int(conv5.shape[1]), 1], name='pool5_spec')(bn_conv5)
    p5 = tf.keras.layers.Lambda(lambda x: tf.squeeze(x, 1), name='sque5_spec')(pool5)

    # [TIMBRE] filter shape: 0.4y*1
    conv6 = tf.keras.layers.Conv2D(filters=num_filts*4,
               kernel_size=[int(0.4 * y_input), 1],
               padding='valid', activation='relu',
               kernel_initializer=initializer, name='conv6_spec')(input)
    bn_conv6 = tf.keras.layers.BatchNormalization(name='bn6_spec')(conv6)
    pool6 = tf.keras.layers.MaxPool2D(pool_size=[int(conv6.shape[1]), 1], 
                  strides=[int(conv6.shape[1]), 1], name='pool6_spec')(bn_conv6)
    p6 = tf.keras.layers.Lambda(lambda x: tf.squeeze(x, 1), name='sque6_spec')(pool6)

    # Avarage pooling frequency axis
    avg_pool = tf.keras.layers.AveragePooling2D(pool_size=[y_input, 1], 
                             strides=[y_input, 1], name='avgpool_spec')(input)
    avg_pool = tf.keras.layers.Lambda(lambda x: tf.squeeze(x, 1), name='sque7_spec')(avg_pool)

    # [TEMPORAL] filter shape: 165*1
    conv7 = tf.keras.layers.Conv1D(filters=num_filts, kernel_size=165,
                   padding='same', activation='relu',
                   kernel_initializer=initializer, name='conv7_spec')(avg_pool)
    bn_conv7 = tf.keras.layers.BatchNormalization(name='bn7_spec')(conv7)
    
    # [TEMPORAL] filter shape: 128*1
    conv8 = tf.keras.layers.Conv1D(filters=num_filts*2, kernel_size=128,
                   padding='same', activation='relu',
                   kernel_initializer=initializer, name='conv8_spec')(avg_pool)
    bn_conv8 = tf.keras.layers.BatchNormalization(name='bn8_spec')(conv8)

    # [TEMPORAL] filter shape: 64*1
    conv9 = tf.keras.layers.Conv1D(filters=num_filts*4, kernel_size=64,
                   padding='same', activation='relu',
                   kernel_initializer=initializer, name='conv9_spec')(avg_pool)
    bn_conv9 = tf.keras.layers.BatchNormalization(name='bn9_spec')(conv9)
    
    # [TEMPORAL] filter shape: 32*1
    conv10 = tf.keras.layers.Conv1D(filters=num_filts*8, kernel_size=32,
                   padding='same', activation='relu',
                   kernel_initializer=initializer, name='conv10_spec')(avg_pool)
    bn_conv10 = tf.keras.layers.BatchNormalization(name='bn10_spec')(conv10)
    
    concat = tf.keras.layers.Concatenate(2, name='concat_spec')([p1, p2, p3, p4, p5, p6, bn_conv7, bn_conv8,
                          bn_conv9, bn_conv10])
    
    exp_dim = tf.keras.layers.Lambda(lambda x: tf.expand_dims(x, 3), name='expdim1_spec')(concat)
    return exp_dim

def backend(input, num_output_neurons, num_units=1024):
    ''' Creates the backend model. '''
    
    initializer = tf.keras.initializers.VarianceScaling()
    
    conv1 = tf.keras.layers.Conv2D(filters=512, kernel_size=[7, int(input.shape[2])],
                   padding='valid', activation='relu',
                   kernel_initializer=initializer, name='conv1_back')(input)
    bn_conv1 = tf.keras.layers.BatchNormalization(name='bn1_back')(conv1)
    bn_conv1_t = tf.keras.layers.Permute((1, 3, 2), name='perm1_back')(bn_conv1)
    
    bn_conv1_pad = tf.keras.layers.ZeroPadding2D(((3, 3), (0, 0)), name='pad3_1_back')(bn_conv1_t)
    conv2 = tf.keras.layers.Conv2D(filters=512, kernel_size=[7, int(bn_conv1_pad.shape[2])],
                   padding='valid', activation='relu',
                   kernel_initializer=initializer, name='conv2_back')(bn_conv1_pad)
    conv2_t = tf.keras.layers.Permute((1,3,2), name='perm2_back')(conv2)
    bn_conv2 = tf.keras.layers.BatchNormalization(name='bn2_back')(conv2_t)
    res_conv2 = tf.keras.layers.Add(name='add1_back')([bn_conv2, bn_conv1_t])
    
    pool1 = tf.keras.layers.MaxPool2D(pool_size=[2, 1], strides=[2, 1], name='pool1_back')(res_conv2)
    
    pool1_pad = tf.keras.layers.ZeroPadding2D(((3, 3), (0, 0)), name='pad3_2_back')(pool1)
    conv3 = tf.keras.layers.Conv2D(filters=512, kernel_size=[7, int(pool1_pad.shape[2])],
                   padding='valid', activation='relu',
                   kernel_initializer=initializer, name='conv3_back')(pool1_pad)
    conv3_t = tf.keras.layers.Permute((1, 3, 2), name='perm3_back')(conv3)
    bn_conv3 = tf.keras.layers.BatchNormalization(name='bn3_back')(conv3_t)
    res_conv3 = tf.keras.layers.Add(name='add2_back')([bn_conv3, pool1])
    
    max_pool2 = tf.keras.layers.Lambda(lambda x: tf.keras.backend.max(x, axis=1), name='glo_max_back')(res_conv3)
    avg_pool2, var_pool2 = tf.keras.layers.Lambda(lambda x: tf.nn.moments(x, axes=[1]), name='moment_back')(res_conv3)
    pool2 = tf.keras.layers.Concatenate(2, name='concat_back')([max_pool2, avg_pool2])
    flat_pool2 = tf.keras.layers.Flatten()(pool2)
    
    flat_pool2_dropout = tf.keras.layers.Dropout(rate=0.5, name='drop1_back')(flat_pool2)
    dense = tf.keras.layers.Dense(units=num_units, activation='relu',
                  kernel_initializer=initializer, name='dense1_back')(flat_pool2_dropout)
    bn_dense = tf.keras.layers.BatchNormalization(name='bn_dense_back')(dense)
    dense_dropout = tf.keras.layers.Dropout(rate=0.5, name='drop2_back')(bn_dense)
    
    return tf.keras.layers.Dense(activation='sigmoid', units=num_output_neurons,
                 kernel_initializer=initializer, name='dense2_back')(dense_dropout)

def build_model(frontend_mode, num_output_neurons=155, y_input=96, num_units=500, num_filts=16, batch_size=None):
    ''' Generates the final model by combining frontend and backend.
    
    Parameters
    ----------
    frontend_mode: {'waveform', 'log-mel-spectrogram'} 
        Specifies the frontend model.
        
    num_output_neurons: int
        The dimension of the prediction array for each audio input. This should
        be set to the length of the a one-hot encoding of tags.
        
    y_input: int, None
        For waveform frontend, y_input will not affect the output of the function.
        For log-mel-spectrogram frontend, this is the height of the spectrogram and should therefore be set as the 
        number of mel bands in the spectrogram.
        
    num_units: int
        The number of neurons in the dense hidden layer of the backend.
        
    num_filts: int
        For waveform, num_filts will not affect the ouput of the function. 
        For log-mel-spectrogram, this is the number of filters of the first CNN layer. See (Pons, et al., 2018) for more details.
    '''

    if frontend_mode == 'waveform':
        input = tf.keras.Input(shape=[None], batch_size=batch_size)
        front_out = wave_frontend(input)

    elif frontend_mode == 'log-mel-spectrogram':
        input = tf.keras.Input(shape=[y_input, None], batch_size=batch_size)
        front_out = log_mel_spec_frontend(input, y_input=y_input, num_filts=num_filts)

    else:
        raise ValueError('please specify the frontend_mode: "waveform" or "log-mel-spectrogram"')

    model = tf.keras.Model(input,
                           backend(front_out,
                                   num_output_neurons=num_output_neurons,
                                   num_units=num_units))
    return model<|MERGE_RESOLUTION|>--- conflicted
+++ resolved
@@ -103,17 +103,10 @@
     }
 
     tags = {
-<<<<<<< HEAD
-        'top': 50,
-        'with': WithoutIndent(None),
-        'without': WithoutIndent(None),
-        'merge': WithoutIndent(None),
-=======
         'top': 50,    # e.g. the first 50 tags to use from the tag database. If None, all tags go into training.
         'with': NoIndent(None),    # additional tags that go into training with 'top'
         'without': NoIndent(None),    # tags to exclude from above'
         'merge': NoIndent(None),    # tags to merge, e.g. to merge 1 and 2, 3 and 4, you should use 'merge': [[1,2], [3,4]]
->>>>>>> 07c9a9fa
     }
 
     tfrecords = {
@@ -123,21 +116,6 @@
     }
 
     config = {
-<<<<<<< HEAD
-        'batch_size': 32,
-        'cycle_length': 2,
-        'early_stop_min_delta': 0.2,
-        'early_stop_patience': 5,
-        'log_dir': '/srv/data/urop/log/',
-        'checkpoint_dir': '/srv/data/urop/model/',
-        'shuffle': True,
-        'shuffle_buffer_size': 10000,
-        'split': WithoutIndent((80, 10, 10)),
-        'reduce_lr_plateau_min_delta': 0.1,
-        'reduce_lr_plateau_patience': 2,
-        'window_length': 15,
-        'window_extract_randomly': True,
-=======
         'batch_size': 32,    # global batch size for training
         'cycle_length': 2,    # the number of input elements that are processed concurrently when parsing tfrecords
         'early_stop_min_delta': 0.2,    # the minimum increase in PR-AUC between two consecutive epochs to be considered as an 'improvment'. If early stopping is not used, please put None
@@ -151,7 +129,6 @@
         'reduce_lr_plateau_patience': 2,    # number of epochs with no improvement after which learning rate will be reduced by a factor of 0.5. If reduce_lr.plateau is not used, please put None
         'window_length': 15,    # the length of tracks that will be input to the training algorithm
         'window_extract_randomly': True,    # if True, a random section of a track is input to the algorithm for every epoch
->>>>>>> 07c9a9fa
     }
 
     def substitute_into_dict(key, value):
