''' Script for processing .npz files and saving as a tfrecords file


Notes
-----
This file can be run as a script, for more information on possible arguments type 
audio_processing -h in the terminal.

IMPORTANT: If using this script elsewhere than on boden then remember to use the option --root-dir
to set directory where the .npz files are stored. The directory needs to have a given layout:
Under the directory, all non-folders must be .npz files. The name of a file is given by the
7digital id and it will be located under "root_dir/digit 1/digit 2/7digital id.npz", where digit 1
and 2 are the first and second digits of the 7digital id


Functions
---------
- process_array             
        Processesing array and applying desired audio format

- get_encoded_tags
        Gets tags for a tid and encodes them with a one-hot vector        

- _bytes_feature
        Creates a BytesList feature

- _float_feature
        Creates a FloatList feature

- _int64_feature
        Creates a Int64List feature

- get_example
        Gets a tf.train.Example object with features containing the array, tid and the encoded tags

-save_examples_to_tffile
        Creates and saves a TFRecord file
'''

import argparse
import os
import sys
import time

import librosa
import numpy as np
import pandas as pd
import tensorflow as tf

sys.path.insert(0, os.path.abspath(os.path.join(os.path.dirname(os.path.realpath(__file__)), '../modules')))

import query_lastfm as q_fm

def process_array(array, sr, audio_format):
    ''' Processesing array and applying desired audio format 
    
    The array is processed by the following steps:
    1. Converted to mono (if not already)
    2. Resampling to 16 kHz
    3. Array is converted to a desired audio format

    Parameters
    ----------
    array : ndarray
        unprocessed array, directly from the .npz file

    sr : int
        sample rate

    audio_format : str
        If "log-mel-spectrogram" convert to a log-mel-spectrogram, else
        keep audio as raw waveform.

    Returns
    -------
    ndarray
        processed array
    '''
    
    # converting to mono
    if array.shape[0] == 2:
        array = librosa.core.to_mono(array)
   
    # resampling the file to 16kHz 
    array = librosa.resample(array, sr, 16000)
    
    if audio_format == "log-mel-spectrogram":
        array = librosa.core.power_to_db(librosa.feature.melspectrogram(array, 16000, n_mels=96))
    
    return array

def get_encoded_tags(tid, fm, n_tags):
    ''' Given a tid gets the tags and encodes them with a one-hot encoding 
    
    Parameters
    ----------
    tid : str
        tid

    fm : LastFm object
        LastFm object used to query clean_lastfm.db 

    n_tags : int
        number of entries in clean_lastfm.db

    Returns
    -------
    ndarray
        one-hot vector storing tag information of the tid.
    
    '''
    
    tag_nums = fm.tid_num_to_tag_nums(fm.tid_to_tid_num(tid))

    # returns None if empty, so that it is easy to check for empty tags
    if not tag_nums:
        return
    
    # encodes the tags
    encoded_tags = np.zeros(n_tags, dtype=np.int8)
    for num in tag_nums:
        encoded_tags[num-1] = 1

    return encoded_tags

def _bytes_feature(value):
    ''' Creates a BytesList Feature '''

    return tf.train.Feature(bytes_list=tf.train.BytesList(value=[value]))

def _float_feature(value):
    ''' Creates a FloatList Feature '''

    return tf.train.Feature(float_list=tf.train.FloatList(value=value))

def _int64_feature(value):
    ''' Creases a IntList Feature '''

    return tf.train.Feature(int64_list=tf.train.Int64List(value=value))

def get_example(array, tid, encoded_tags):
    ''' Gets a tf.train.Example object
    
    Parameters
    ----------
    array : ndarray
        ndarray containing audio data.

    tid : str

    encoded_tags : ndarray
        ndarray containing the encoded tags as a one-hot vector 
    
    Returns
    -------
    A tf.train.Example object containing array, tid and encoded_tags as features.
    '''

    example = tf.train.Example(
            features=tf.train.Features(
                feature={
                    'audio' : _float_feature(array.flatten()),
                    'tid' : _bytes_feature(bytes(tid, 'utf8')),
                    'tags' : _int64_feature(encoded_tags)
            }))

    return example

def save_examples_to_tffile(df, output_path, audio_format, root_dir, tag_path, verbose):
    """ Creates and saves a TFRecord file.

    TODO: More documentation here

    Parameters
    ----------
    df : DataFrame
        A pandas DataFrame containing columns: "trackid" and "mp3_path"

    output_path : str
        Path or name to save TFRecord file as. If not a path it will save it in the current folder, 
        with output_path as name.

    audio_format : str 
        If "log-mel-spectrogram" audio will be converted to that format, else it will default to raw waveform

    root_dir : str
        root directory to where the .npz files are stored

    tag_path : str
       path to the lastfm_clean.db 

    verbose : bool
        If true, output progress during runtime
    """

    with tf.io.TFRecordWriter(output_path) as writer:

        start = time.time()
        fm = q_fm.LastFm(tag_path)
        # this is used to encode the tags, calculated outside the loop for efficiency
        n_tags = len(fm.get_tag_nums())

        for i, cols in df.iterrows():
            
            if verbose and i % 10 == 0:
                end = time.time()
                print("{} tracks saved. Last 10 tracks took {} s".format(i, end-start))
                start = time.time()

            # unpack columns
            tid, mp3_path, npz_path = cols
            path = os.path.join(root_dir, npz_path)

            # encode tags
            encoded_tags = get_encoded_tags(tid, fm, n_tags)

            # skip tracks which dont have any "clean" tags    
            if encoded_tags.size == 0:
                if verbose:
                    print("{} as no tags. Skipping...".format(tid))
            
            # load the unsampled file from path of npz file and process it.
            unsampled_file = np.load(path)
            processed_array = process_array(unsampled_file['array'], 
                                            unsampled_file['sr'], audio_format)
            
            example = get_example(processed_array, tid, encoded_tags)
            writer.write(example.SerializeToString())

if __name__ == '__main__':

    parser = argparse.ArgumentParser()
    parser.add_argument("-f", "--format", help="Set output format of audio, defaults to waveform")
    parser.add_argument("-v", "--verbose", action="store_true")
    parser.add_argument("-s", "--split", help="train/val/test split, supply as TRAIN/VAL/TEST.")
    parser.add_argument("--num-files", default=10, type=int, help="Number of files to split the data into")
    parser.add_argument("--root-dir", default='/srv/data/urop/7digital/', help="Set absolute path to directory containing the .npz files, defaults to path on boden")
    parser.add_argument("--tag-path", default='/srv/data/urop/clean_lastfm.db', help="Set absolute path to .db file containing the 'clean' tags.")
    parser.add_argument("--csv-path", default='/srv/data/urop/ultimate.csv', help="Set absolute path to ultimate csv file")
    parser.add_argument("--output-dir", default='/srv/data/urop/tfrecords/', help="Set absolute path to output directory")
    parser.add_argument("-i", "--interval", help="Sets which interval of files to process. Supply as START/STOP. Use in combination with --num-files")

    args = parser.parse_args()
    
    # set seed in case interval is specified so that all instances will run on separate parts of the data
    if args.interval:
        np.random.seed(1)
    # gets useful columns from ultimate_csv.csv and shuffles the data.
<<<<<<< HEAD
    df = pd.read_csv(args.csv_path, usecols=["track_id", "mp3_path", "npz_path"], comment="#").Sample(frac=1).reset_index(drop=True)
=======
    df = pd.read_csv(args.csv_path, usecols=["track_id", "file_path"], comment="#").sample(frac=1).reset_index(drop=True)
>>>>>>> 94c8000f
    
    # create base name, for naming the TFRecord files
    if args.format == "log-mel-spectrogram":
        base_name = os.path.join(args.output_dir, args.format + "_")
    else:
        base_name = os.path.join(args.output_dir, "waveform_")
    
    # save in a TRAIN/VAL/TEST split if specified
    if args.split: 
        # setting up train, val, test from split and ensuring their sum is 1.
        values = [float(_) for _ in args.split.split("/") ]
        tot = sum(values)
        train, val, test = [val/tot for val in values]

        # splits the DataFrame according to train/val/test.
        size = len(df)
        print(train)
        train_df = df[:int(size*train)]
        test_df = df[int(size*train):int(size*(train+val))]
        val_df = df[int(size*(train+val)):]

        # creating + saving the 3 TFRecord files
        ending = args.split.replace('/', '-') + ".tfrecord" 
        save_examples_to_tffile(train_df, base_name+"train_"+ending, args.format, args.root_dir, args.tag_path, args.verbose)
        save_examples_to_tffile(test_df, base_name+"test_"+ending, args.format, args.root_dir, args.tag_path, args.verbose)
        save_examples_to_tffile(val_df, base_name+"val_"+ending, args.format, args.root_dir, args.tag_path, args.verbose)

    # otherwise save in args.num_files equal-sized files.
    else:
        # if interval is specified only create files over the given interval.
        if args.interval:
            # getting start and end of interval
            start, stop = [int(_) for _ in args.interval.split("/")]
            
            # if stop is contains the last file this will need to be dealt with separately, as last file will contain
            # the rounding errors, i.e. it will have a size thats slightly bigger than the others.
            if stop >= args.num_files:
                stop = args.num_files-1
                name = base_name + str(args.num_files) + ".tfrecord"
                print("Now writing to: " + name)
                df_slice = df.loc[(args.num_files-1)*len(df)//args.num_files:]
                save_examples_to_tffile(df_slice, name, args.format, args.root_dir, args.tag_path, args.verbose)

            # create and save the files.
            for i in range(start-1, stop):
                name = base_name + str(i+1) + ".tfrecord"
                print("Now writing to: " + name)
                df_slice = df[i*len(df)//args.num_files:(i+1)*len(df)//args.num_files]
                save_examples_to_tffile(df_slice, name, args.format, args.root_dir, args.tag_path, args.verbose)
        else:
            # create and save the num_files files
            for i in range(args.num_files-1):
                name = base_name + str(i+1) + ".tfrecord"
                print("Now writing to: " + name)
                df_slice = df[i*len(df)//args.num_files:(i+1)*len(df)//args.num_files]
                save_examples_to_tffile(df_slice, name, args.format, args.root_dir, args.tag_path, args.verbose)
            name = base_name + str(args.num_files)
            print("Now writing to: " + name) + ".tfrecord"
            df_slice = df.loc[(args.num_files-1)*len(df)//args.num_files:]
            save_examples_to_tffile(df_slice, name, args.format, args.root_dir, args.tag_path, args.verbose)<|MERGE_RESOLUTION|>--- conflicted
+++ resolved
@@ -246,11 +246,7 @@
     if args.interval:
         np.random.seed(1)
     # gets useful columns from ultimate_csv.csv and shuffles the data.
-<<<<<<< HEAD
-    df = pd.read_csv(args.csv_path, usecols=["track_id", "mp3_path", "npz_path"], comment="#").Sample(frac=1).reset_index(drop=True)
-=======
-    df = pd.read_csv(args.csv_path, usecols=["track_id", "file_path"], comment="#").sample(frac=1).reset_index(drop=True)
->>>>>>> 94c8000f
+    df = pd.read_csv(args.csv_path, usecols=["track_id", "mp3_path", "npz_path"], comment="#").sample(frac=1).reset_index(drop=True)
     
     # create base name, for naming the TFRecord files
     if args.format == "log-mel-spectrogram":
