'''
Notes
-----
The module contains the ultimate function, main() for performing model 
training. It combines the data input pipeline in projectName_input.py (which 
uses the pre-generated tfrecords file by audio_processing.py), the
network proposed by Pon et. al (2018) in projectname.py, and a customised 
training loop (with validation) with Mirrored Strategy integrated for multiple-
GPU training.

The customised training loop uses the Adam optimizer to minimise losses 
computed by BinaryCrossentropy. The PR AUC and ROC AUC are used as metrics to 
monitor the training progress. Tensorboard is automatically logging the metrics
per 10 batches, and can return profiling information if analyse_trace is set 
True. Finally, a Checkpoint is created and saved in the designated directory
at the end of each epoch. By recovering CheckPoint, the training will resume 
from the latest completed epoch.

IMPORTANT: The codes are written in tensorflow 2.0.0-beta version.

Functions
---------
- train
    Compile model with optimisers, loss, and train with customed training loops 
    and validation loops.
    
- main
    Combine data input pipeline, networks, train and validation loops to 
    perform model training.
    
    
'''

import sys
import os
import time
import json
from datetime import datetime

import tensorflow as tf
sys.path.insert(0, os.path.abspath(os.path.join(os.path.dirname(os.path.realpath(__file__)), '..')))
import projectname as Model
import projectname_input
#import query_lastfm as q_fm



def train(frontend_mode, train_dist_dataset, strategy, val_dist_dataset=None, validation=True, 
          num_epochs=10, num_output_neurons=155, y_input=96, num_units=1024, global_batch_size=32,
          num_filt=32, lr=0.001, log_dir = '/srv/data/urop/model/logs/', model_dir='/srv/data/urop/model',
          analyse_trace=True):
    '''Trains model, see doc on main() for more details.'''

    ckpt_dir = os.path.join(model_dir, frontend_mode)
        
    with strategy.scope():
        # import model
        print('Building Model')
        model = Model.build_model(frontend_mode=frontend_mode,
                                  num_output_neurons=num_output_neurons,
                                  y_input=y_input, num_units=num_units, 
                                  num_filt=num_filt)
        # initialise loss, optimizer, metric
        optimizer = tf.keras.optimizers.Adam(learning_rate=lr)
        
        loss_obj = tf.keras.losses.BinaryCrossentropy(reduction=tf.keras.losses.Reduction.SUM)
        train_ROC_AUC = tf.keras.metrics.AUC(curve='ROC', name='train_ROC_AUC', dtype=tf.float32)
        train_PR_AUC = tf.keras.metrics.AUC(curve='PR', name='train_PR_AUC', dtype=tf.float32)

        if validation:
            val_ROC_AUC = tf.keras.metrics.AUC(curve = 'ROC', name='val_ROC_AUC', dtype=tf.float32)
            val_PR_AUC = tf.keras.metrics.AUC(curve = 'PR', name='val_PR_AUC', dtype=tf.float32)

            # TODO: val loss?
            # val_loss = tf.keras.metrics.Mean(name='val_loss', dtype=tf.float32)
        
        # tensorboard -- summary writer and profiling
        print('Setting Up Tensorboard') 
        tf.summary.trace_off() #in case of keyboard interrupt during previous training
        
        current_time = datetime.now().strftime('%Y%m%d-%H%M%S') 

        train_log_dir = log_dir + current_time + '/train'
        train_summary_writer = tf.summary.create_file_writer(train_log_dir)
        
        if analyse_trace:
            print('TIPS: To ensure the profiler works correctly, make sure the LD_LIBRARY_PATH is set correctly. \
                  For Boden, set--- export LD_LIBRARY_PATH="/usr/local/nvidia/lib:/usr/local/nvidia/lib64:/usr/local/cuda-10.0/lib64:/usr/local/cuda-10.0/extras/CUPTI/lib64" before Python is initialised.')
            prof_log_dir = log_dir + current_time + '/prof'
            prof_summary_writer = tf.summary.create_file_writer(prof_log_dir)

        if validation:
            val_log_dir = log_dir + current_time + '/val'
            val_summary_writer = tf.summary.create_file_writer(val_log_dir)
        
        
        # rescale loss due to mirrored strategy
        def compute_loss(labels, predictions):
            per_example_loss = loss_obj(labels, predictions)
            return per_example_loss/global_batch_size
        
        # fucntions needs to be defined within the strategy scope
        # optimising and metrics update
        def train_step(entry):
            audio_batch, label_batch = entry[0], entry[1]

            with tf.GradientTape() as tape:
                logits = model(audio_batch) # TODO: training=True????
                loss = compute_loss(label_batch, logits)
            variables = model.trainable_variables
            grads = tape.gradient(loss, variables)
            optimizer.apply_gradients(zip(grads, variables))

            train_ROC_AUC.update_state(label_batch, logits)
            train_PR_AUC.update_state(label_batch, logits)
            return loss

        # validation and metrics update
        def val_step(entry):
            audio_batch, label_batch = entry[0], entry[1]
            logits = model(audio_batch, training=False)

            val_ROC_AUC.update_state(label_batch, logits)
            val_PR_AUC.update_state(label_batch, logits)

        # mirrored strategy implementation
        @tf.function 
        def distributed_train_body(entry):
            per_replica_losses = strategy.experimental_run_v2(train_step, args=(entry,))
            return strategy.reduce(tf.distribute.ReduceOp.SUM, per_replica_losses, axis=None)

        @tf.function
        def distributed_val_body(entry):
            return strategy.experimental_run_v2(val_step, args=(entry,))


        # Checkpoints
        print('Setting Up Checkpoints')
        checkpoint = tf.train.Checkpoint(model=model, optimizer=optimizer)
        latest_checkpoint_file = tf.train.latest_checkpoint(ckpt_dir)
        prev_epoch = -1
        if latest_checkpoint_file:
            tf.print('Checkpoint file {} found, restoring'.format(latest_checkpoint_file))
            checkpoint.restore(latest_checkpoint_file)
            tf.print('Loading from checkpoint file completed')
            print(latest_checkpoint_file)
            prev_epoch = int(latest_checkpoint_file.split('-')[-1][0])


        # epoch loop
        for epoch in range(prev_epoch+1, num_epochs):
            # initialise
            start_time = time.time()
            tf.print('Epoch {}'.format(epoch))

            tf.summary.trace_on(graph=False, profiler=True)

            total_loss = 0.0
            temp_loss = 0.0
            num_batches = 0
            
            # dataset iteration
            for entry in train_dist_dataset:
                loss = distributed_train_body(entry)            
                temp_loss += loss
                
                num_batches += 1
                    
                if tf.equal(num_batches % 10, 0):
                    # print progress and log results
                    tf.print('Epoch',  epoch,'; Step', num_batches, '; loss', temp_loss/10, '; ROC_AUC', train_ROC_AUC.result(), ';PR_AUC', train_PR_AUC.result())
                    
                    with train_summary_writer.as_default():
                        tf.summary.scalar('ROC_AUC', train_ROC_AUC.result(), step=optimizer.iterations)
                        tf.summary.scalar('PR_AUC', train_PR_AUC.result(), step=optimizer.iterations)
                        tf.summary.scalar('Loss', temp_loss/10, step=optimizer.iterations)
                        train_summary_writer.flush()
                    
                    # update total loss
                    total_loss += temp_loss
                    temp_loss = 0.0
            
            total_loss += temp_loss
            train_loss = total_loss / num_batches
            
            # print progress
            tf.print('Epoch', epoch,  ': loss', train_loss, '; ROC_AUC', train_ROC_AUC.result(), '; PR_AUC', train_PR_AUC.result())
            tf.print('Epoch {} --training done\n'.format(epoch))
            
            #reset metric per epoch
            train_ROC_AUC.reset_states()
            train_PR_AUC.reset_states()
            
            # tensorboard export profiling
            if analyse_trace:
                with prof_summary_writer.as_default():   
                    tf.summary.trace_export(name="trace", 
                                            step=epoch, 
                                            profiler_outdir=os.path.normpath(prof_log_dir)) 


            # validation loop
            if validation:
                tf.print('Validation')
                
                # iterate validation dataset
                for entry in val_dist_dataset:
                    distributed_val_body(entry) 
                
                # record result
                with val_summary_writer.as_default():
                    tf.summary.scalar('ROC_AUC', val_ROC_AUC.result(), step=epoch)
                    tf.summary.scalar('PR_AUC', val_PR_AUC.result(), step=epoch)
                    val_summary_writer.flush()
                
                tf.print('Val- Epoch', epoch, ': ROC_AUC', val_ROC_AUC.result(), '; PR_AUC', val_PR_AUC.result())
                
                # reset val metric per epoch
                val_ROC_AUC.reset_states()
                val_PR_AUC.reset_states()

            
            # Checkpoint
            checkpoint_path = os.path.join(ckpt_dir, 'epoch')
            saved_path = checkpoint.save(checkpoint_path)
            tf.print('Saving model as TF checkpoint: {}'.format(saved_path))

            #report time
            time_taken = time.time()-start_time
            tf.print('Time taken for epoch {}: {}s'.format(epoch, time_taken))
        
        # final Checkpoint
        checkpoint_path = os.path.join(ckpt_dir, 'trained')
        checkpoint.save(checkpoint_path) 

def main(tfrecord_dir, frontend_mode, config_dir, split=(70, 10, 20),
<<<<<<< HEAD
         batch_size=32, validation=True, shuffle=True, buffer_size=10000, 
         window_size=15, random=False, with_tags=None, merge_tags=None,
         log_dir = '/srv/data/urop/model/logs/', model_dir='/srv/data/urop/model', with_tids=None, num_epochs=5):
=======
         num_epochs=5, sample_rate=16000, batch_size=32, cycle_length=2, 
         validation=True, shuffle=True, buffer_size=10000, window_size=15, 
         random=False, with_tags=None, merge_tags=None, num_tags=155,
         log_dir = 'logs/trial1/', model_dir='/srv/data/urop/model', 
         with_tids=None, analyse_trace=False):
>>>>>>> 3d42386a
   
    '''Combines data input pipeline, networks, train and validation loops to 
        perform model training.

    Parameters
    ----------
    tfrecord_dir: str
        The directory of where the tfrecord files are stored.
        
    frontend_mode: str
        'waveform' or 'log-mel-spectrogram', indicating the format of the
        audio inputs contained in the tfrecord files.
        
    config_dir: str
        The directory (config.json) or path of where the json file (contains 
        training and dataset configuration info) created in projectname.py 
        is stored.

    split: tuple (a tuple of three integers)
        Specifies the train/validation/test percentage to use when selecting 
        the .tfrecord files.
        
    num_epochs: int
        Number of epochs.
        
    sample_rate: int
        The sampling rate of the audio data, this should be consistent with
        the rate used to generate the tfrecord files.

    batch_size: int
        Specifies the dataset batch_size.
        
    cycle_length: int
        Controls the number of input elements that are processed concurrently.

    validation: bool
        If True, validation is performed within each epoch.
        
    shuffle: bool
        If True, shuffles the dataset with buffer size = buffer_size.

    buffer_size: int
        If shuffle is True, sets the shuffle buffer size.

    window_size: int
        Specifies the desired window length (in seconds) for the audio data
        in the datasets.

    random: bool
        Specifies how the window is to be extracted. If True, slices 
        the window randomly (default is pick from the middle).

    with_tags: list
        If not None, contains the tags to use.

    merge_tags: list
        If not None, contains the lists of tags to be merged together 
        (only applies if with_tags is specified).
        
    num_tags: int
        The number of tags contained in the tfrecord files.
        
    log_dir: str
        The directory where the tensorboard data (profiling, PR_AUC, ROC_AUC, 
        loss logging) are stored.
        
    model_dir: str
        The directory where the Checkpoints files from each epoch will be 
        stored. Note that the actual files will be stored under a subfolder
        based on the frontend_mode.
        
    with_tids: str
        If not None, contains the tids to be trained on.
        
    analyse_trace: bool
        If True, the trace information (profiling in tensorboard) is stored
        for each epoch.
    '''
    
    # initialise configuration
    if not os.path.isfile(config_dir):
        config_dir = os.path.join(os.path.normpath(config_dir), 'config.json')
        
    with open(config_dir) as f:
        file = json.load(f)
        
    num_output_neurons = file['dataset_specs']['n_tags']
    y_input = file['dataset_specs']['n_mels']
    lr = file['training_options']['lr']
    num_units = file['training_options']['n_dense_units']
    num_filt = file['training_options']['n_filters']

    # strategy
    strategy = tf.distribute.MirroredStrategy(devices=['/gpu:0', '/gpu:1'])
    
    # dataset generation
    print('Preparing Dataset')
    train_dataset, val_dataset = \
    projectname_input.generate_datasets_from_dir(tfrecord_dir=tfrecord_dir,
                                                 audio_format=frontend_mode, 
                                                 split=split, 
                                                 sample_rate=sample_rate,
                                                 batch_size=batch_size,
                                                 cycle_length=cycle_length,
                                                 shuffle=shuffle,
                                                 buffer_size=buffer_size, 
                                                 window_size=window_size, 
                                                 random=random,
                                                 with_tags=with_tags, 
                                                 merge_tags=merge_tags,
                                                 with_tids=with_tids, 
                                                 num_tags=num_tags,
                                                 num_epochs=1,
                                                 as_tuple=False)[:2]
    
    # apply strategy to dataset
    train_dist_dataset = strategy.experimental_distribute_dataset(train_dataset)
    val_dist_dataset = strategy.experimental_distribute_dataset(val_dataset)
    
    # calculate number of output neurons in model
    if with_tags:
        num_output_neurons = len(with_tags)
        if merge_tags:
            num_output_neurons = num_output_neurons - len(merge_tags)
    
    # train
    print('Train Begin')
    train(frontend_mode=frontend_mode, 
          train_dist_dataset=train_dist_dataset, 
          strategy=strategy, 
          val_dist_dataset=val_dist_dataset, 
          validation=validation,  
          num_epochs=num_epochs, 
          num_output_neurons=num_output_neurons, 
          y_input=y_input, 
          num_units=num_units, 
          num_filt=num_filt, 
          global_batch_size=batch_size,
          lr=lr, 
          log_dir=log_dir, 
          model_dir=model_dir,
          analyse_trace=analyse_trace)

if __name__ == '__main__':
<<<<<<< HEAD
    #solve the warning--Could not dlopen library 'libcupti.so.10.0' warning
    #https://github.com/google/seq2seq/issues/336
    os.environ['LD_LIBRARY_PATH'] = "/usr/local/nvidia/lib:/usr/local/nvidia/lib64:/usr/local/cuda-10.0/lib64:/usr/local/cuda-10.0/extras/CUPTI/lib64"

    fm = q_fm.LastFm('/srv/data/urop/clean_lastfm.db') 
    tags = fm.popularity().tag.to_list()[:50]
    with_tags = [fm.tag_to_tag_num(tag) for tag in tags]
    CONFIG_FOLDER = '/home/calle/'
    main('/srv/data/urop/tfrecords-log-mel-spectrogram', 'log-mel-spectrogram', CONFIG_FOLDER, split=(80, 10, 10), shuffle=True, batch_size=128, buffer_size=1000,
             with_tags=with_tags, num_epochs=10)
=======

    # fm = q_fm.LastFm('/srv/data/urop/clean_lastfm.db') 
    # tags = fm.popularity().tag.to_list()[:50]
    # with_tags = [fm.tag_to_tag_num(tag) for tag in tags]
    CONFIG_FOLDER = 'home/calle/'
    main('/srv/data/urop/tfrecords-log-mel-spectrogram', 'log-mel-spectrogram', CONFIG_FOLDER, split=(2, 1, 0), shuffle=True, batch_size=128, buffer_size=1000,
             with_tags=None, num_epochs=5)
>>>>>>> 3d42386a
<|MERGE_RESOLUTION|>--- conflicted
+++ resolved
@@ -48,7 +48,7 @@
 def train(frontend_mode, train_dist_dataset, strategy, val_dist_dataset=None, validation=True, 
           num_epochs=10, num_output_neurons=155, y_input=96, num_units=1024, global_batch_size=32,
           num_filt=32, lr=0.001, log_dir = '/srv/data/urop/model/logs/', model_dir='/srv/data/urop/model',
-          analyse_trace=True):
+          analyse_trace=False):
     '''Trains model, see doc on main() for more details.'''
 
     ckpt_dir = os.path.join(model_dir, frontend_mode)
@@ -234,17 +234,11 @@
         checkpoint.save(checkpoint_path) 
 
 def main(tfrecord_dir, frontend_mode, config_dir, split=(70, 10, 20),
-<<<<<<< HEAD
-         batch_size=32, validation=True, shuffle=True, buffer_size=10000, 
-         window_size=15, random=False, with_tags=None, merge_tags=None,
-         log_dir = '/srv/data/urop/model/logs/', model_dir='/srv/data/urop/model', with_tids=None, num_epochs=5):
-=======
          num_epochs=5, sample_rate=16000, batch_size=32, cycle_length=2, 
          validation=True, shuffle=True, buffer_size=10000, window_size=15, 
          random=False, with_tags=None, merge_tags=None, num_tags=155,
-         log_dir = 'logs/trial1/', model_dir='/srv/data/urop/model', 
+         log_dir = 'srv/data/urop/model/logs', model_dir='/srv/data/urop/model', 
          with_tids=None, analyse_trace=False):
->>>>>>> 3d42386a
    
     '''Combines data input pipeline, networks, train and validation loops to 
         perform model training.
@@ -389,23 +383,11 @@
           analyse_trace=analyse_trace)
 
 if __name__ == '__main__':
-<<<<<<< HEAD
-    #solve the warning--Could not dlopen library 'libcupti.so.10.0' warning
-    #https://github.com/google/seq2seq/issues/336
+    # if using profiler:
     os.environ['LD_LIBRARY_PATH'] = "/usr/local/nvidia/lib:/usr/local/nvidia/lib64:/usr/local/cuda-10.0/lib64:/usr/local/cuda-10.0/extras/CUPTI/lib64"
-
-    fm = q_fm.LastFm('/srv/data/urop/clean_lastfm.db') 
-    tags = fm.popularity().tag.to_list()[:50]
-    with_tags = [fm.tag_to_tag_num(tag) for tag in tags]
-    CONFIG_FOLDER = '/home/calle/'
-    main('/srv/data/urop/tfrecords-log-mel-spectrogram', 'log-mel-spectrogram', CONFIG_FOLDER, split=(80, 10, 10), shuffle=True, batch_size=128, buffer_size=1000,
-             with_tags=with_tags, num_epochs=10)
-=======
-
     # fm = q_fm.LastFm('/srv/data/urop/clean_lastfm.db') 
     # tags = fm.popularity().tag.to_list()[:50]
     # with_tags = [fm.tag_to_tag_num(tag) for tag in tags]
-    CONFIG_FOLDER = 'home/calle/'
+    CONFIG_FOLDER = '/home/calle/'
     main('/srv/data/urop/tfrecords-log-mel-spectrogram', 'log-mel-spectrogram', CONFIG_FOLDER, split=(2, 1, 0), shuffle=True, batch_size=128, buffer_size=1000,
-             with_tags=None, num_epochs=5)
->>>>>>> 3d42386a
+             with_tags=None, num_epochs=5)