<<<<<<< HEAD
''' Contains tools for merging and cleaning the lastfm_tags.db file
=======
''' Contains tools to clean the lastfm_tags.db database, discard unwanted tags and merge the similar ones together.
>>>>>>> 8db7ca3a


Notes
-----
The file aims to produce a dataframe that can be used to map the 
useful, clean, and meaningful tags onto the unprocessed tags in the tidtag 
dataset of the lastfm_tags.db for training a neural network in later modules.


This file can be divided into three parts:
    
1. Convert the lastfm_tags.db into pd.DataFrame and use the generated 
dataframe to produce a popularity dataframe with columns:
    - ranking:
        The popularity ranking of the tag.
    - lastfm_ID:
        The ID of the tag in lastfm_tags.db.
    - tags:
        The tags.
    - count:
        The number of occurence of each tag.
    
2. Contains tools to produce a new dataframe with columns:
    - tag:
        The tags that will be used in training a neural network in later modules.
    - merge_tags:
        The tags from the lastfm_tags.db that will be merged into the 
        corresponding tag.
    Tools include adding new tags, combining existing tags, and remove tags, 
    merging similar dataframes and checking overlappings within the merge_tags 
    column and between the tag and merge_tags column.
    
3. Combine 1 and 2, and txt files for manually selecting useful tags and 
merge_tags.


Procedure
---------

The final dataset will contain two categories of tags stacked vertically. The
categories are:
    1. Genre tags:
        A threshold is set so that the tags from the lastfm_tags.db with 
        occurrences greater than or equal to the threshold will be kept. The 
        tags above the threshold can be returned by the 
        generate_genre_txt() function as a text file. A manual
        selection can be done by following the instruction provided printed
        after the generate_genre_txt() is run. Alternatively, you 
        may download the non_genre_list_filtered.txt list directly on Github 
        and save them in the txt_path directory.
        After the selection, by adjusting the parameters in the 
        generate_final_df() and run it, a clean dataset consisting of genre
        and vocal tags are generated.
        If after inspecting the generated dataframe you wish to add, 
        combine, drop tags or merge datasets, you may use the 
        add_tags(), combine_tags(), remove(), and merge_df() to manipulate
        the final dataset.
        
    2. Vocal tags:
        In this script, the default tags in this category are 
        ['rap', 'instrumental', 'male', 'female'].
        Firstly, generate_vocal_txt() will find a list of tags that are closely
        related to each tag and ouput as txt. After this, similar to the genre
        tags, a manual selection can be done by following the instruction
        provided printed after the generation_vocal_txt() function is run. 
        Alternatively, you may download the four txt files on Github and save 
        them in the txt_path directory.
        After the selection, by adjusting the parameters in the 
        generate_final_df() and run it, a clean dataset consisting of genre
        and vocal tags is generated.
        
        
IMPORTANT
----------
If you want to save a csv at any stage and what to continue the process later,
if there are columns consisting of lists, you will need to use eval() to 
convert the elements in the columns from str to list.
        

Functions
---------
- set_txt_path
    Set the output path to any csv files that will be saved, and the path of
    all the supplementary txt files.
    
- percentile
    Return a dataframe with subset of tags (descending order) of the input 
    dataframe which accounts for a certain percentage of the total count of 
    all the tags.

- generate_vocal_txt
    Generate a txt file with a list of tags for each of the vocal tags (filtered by percentile). 
    You may use this function to generate txt files for 
    vocal tags if you do not want to use the corresponding ones available on GitHub.

- generate_genre_txt
    Generate a txt file with a list of tags above the threshold, used to manually filter out non-genre tags.
    You may use this function to generate txt files for 
    genre tags if you do not want to use the corresponding ones available on GitHub.

- clean_1
    Remove all non alphabet and number characters of the input string.

- clean_2
    Remove all non alphabet and number characters except '&' of the input 
    string, then replace '&' with 'n'.

- clean_3
    Remove all non alphabet and number characters except '&' of the input 
    string, then replace '&' with 'and'.
     
- clean_4
    Replace ' and ' with 'n', then remove all non alphabet and number 
    characters of the input string.

- clean_5
    Replace any 'x0s' string with '19x0s'.

- clean_6
    Replace any 'x0s' string with '20x0s'.

- check_plural
    Remove the trailing character 's' of the input string if its trailing part
    only contains only one 's'.

- check_overlap
    Check if there are any repeated tags in the merge_tags column of the 
    generated dataframe.

- combine_tags
    Combine given tags which exist in the tag column.
    
- add_tags
    Add new tags to the chosen tag row and further combine tags if a common tag
    appears simultaneously in two or more rows followed by combining the 
    overlapping tags in the merge_tags column.

- remove
    Remove a given tag from the dataset.

- merge_df
    Merge two or more output dataframes and ensure no overlappings between the
    tag column and the merge_tag column.

- search_genre
    Extend a given dataframe (df_output) for list of tags supplied by a list 
    (search_tags_list) by searching through the tags in the third dataframe 
    (df_input) using the given cleaning method. For more details, see function 
    description.

- generate_vocal_df
    Return a dataframe based on the manually-filtered txt files provided for
    each of the vocal tags.

- generate_genre_df
    Combine all the genre related tools and various cleaning methods to generate a 
    clean dataframe of genre with no overlappings between tag and merge_tags 
    column and within the merge_tags column.

- generate_final_df
    Combine all the tools and generate the final dataframe consisting of 
    merging tags for each genre tag and vocal tag respectively.
'''

import numpy as np
import os
import pandas as pd
import re
import sys

sys.path.insert(0, os.path.abspath(os.path.dirname(os.path.realpath(__file__))))

import query_lastfm as q_fm

txt_path = os.path.join(os.path.dirname(os.path.realpath(__file__)), 'lastfm_tool')
    
def set_txt_path(new_path):
    '''Set new_path as default path for opening all the supplementary txt files, and the output path
    of any csvs files.
    
    Parameters
    ----------
    new_path:
        path of the form /xxx/xx/xx .'''
        
    global txt_path
    txt_path = os.path.normpath(new_path)
    
def percentile(df, perc=90):
    '''Return a dataframe with subset of tags (descending order) of the input 
    dataframe which accounts for a certain percentage of the total count of 
    all the tags.
    
    Parameters
    ----------
    df: pd.DataFrame
        A dataframe with columns: 'tag', 'count'.
        
    perc: float
        The percentage of the total count of all the tags that will be 
        considered.
        
    Returns
    -------
    df: pd.DataFrame
        The input df that is cut based on the perc parameter.
    
    '''

    assert all([True if col in df.columns else False for col in ['tag', 'count']])
    tot_counts = df['count'].sum()
    threshold = perc * tot_counts /100
    counter = 0
    
    for i, row in enumerate(df['count']):
        if counter < threshold:
            counter += row
        else:
            return df.iloc[:i,]

def generate_vocal_txt(df: pd.DataFrame, tag_list = ['rap', 'instrumental', 'male', 'female'], percentage_list=[90, 90, 90, 80]):
    '''Generate a txt file with a list of tags for each of the vocal tag 
    filtered by percentile() that can be used to manually select merging tags
    for each tag in tag_list.
    
    Parameters
    ----------
    df: pd.DataFrame
        The popularity dataframe.
        Example:
        popularity = q_fm.LastFm2Pandas.from_csv('/srv/data/urop').popularity()
        
    tag_list: list
        The list of vocal tags that will be considered.
        
    percentage_list: list
        The percentage considered for each tag in the tag_list. The tags that
        is within the percentage will be output in the corresponding txt file 
        for each tag.
        
    Outputs
    -------
        Consists of a txt file for each of the tags in the tag_list. Each file consists of 
        all the tags filtered based on percentage_list.
        Please see the note printed after the function is run for instructions
        on how to work with the produced txt file.
    '''
    
    def generate_txt(df, tag, perc):
        df_thr = df[df['tag'].str.findall(r'\b'+tag, re.IGNORECASE).str.len()>0]
        df_thr = percentile(df_thr, perc=perc).tag.tolist()
        with open(os.path.join(txt_path, tag+'_list.txt'), 'w', encoding='utf8') as f:
            for item in df_thr:
                f.write("%s\n" % item)
    
    if len(tag_list) != len(percentage_list):
        raise ValueError('length of tag_list is unequal to length of percentage_list')
    
    for idx in range(len(tag_list)):
        generate_txt(df, tag_list[idx], percentage_list[idx])

    message = """Please deselect tags from generated txts by putting a "-" sign at\
                    the front of the term, or other symbol by adjusting the indicator\
                    input variable in the generate_vocal_df() function.\n \
                    e.g. If you want to deselect "female", replace "female" with "-female".\n \
                    Please rename the output files by adding a suffix "_filtered" to the filename and save in txt_path."""
    print(message)

def generate_genre_txt(df: pd.DataFrame, threshold: int = 20000):
    '''Generate a txt file with a list of tags above the threshold that can be 
    used to manually filter out non-genre tags.
    
    Parameters
    ----------
    df: pd.DataFrame
        The popularity dataframe.
        Example:
        popularity = q_fm.LastFm2Pandas.from_csv('/srv/data/urop').popularity()
        
    threshold: int
        Tags with count greater than or equal to the threshold will be stored 
        as a txt file.
        
    Outputs
    -------
    txt file:
        Consists of all the tags above or equal to the threshold.
        Please see the note printed after the function is run for instructions
        on how to work with the produced txt file.
    '''
    
    tag_list = df['tag'][df['count'] >= threshold].tolist()

    with open(os.path.join(txt_path, 'non_genre_list.txt'), 'w', encoding='utf8') as f:
        for tag in tag_list:
            f.write("%s\n" % tag)
            
    message = """Please deselect tags from generated txts by putting a "-" sign at\
                    the front of the term, or other symbol by adjusting the indicator\
                    input variable in the generate_genre_df() function.\n \
                    e.g. If you want to deselect "rock", replace "rock" with "-rock".\n \
                    Please rename the output files as "non_genre_list_filtered.txt" and save in txt_path."""
    print(message)

def clean_1(tag):
    '''Remove all non alphabet and number characters of the input string.
    
    Parameters
    ----------
    tag: str
        A input string.
        
    Returns
    -------
    tag_sub: str
        The manipulated input tag.
    '''
    
    tag_sub = re.sub(r'[^A-Za-z0-9]', '', tag)
    return tag_sub

def clean_2(tag):
    '''Remove all non alphabet and number characters except '&' of the input string, then replace '&' with 'n'.
    
    Parameters
    ----------
    tag: str
        A input string.
        
    Returns
    -------
    tag_sub: str
        The manipulated input tag.
    '''
    
    tag_sub = re.sub(r'[^A-Za-z0-9&]', '', tag)
    tag_sub = re.sub('&', 'n', tag_sub)
    return tag_sub

def clean_3(tag):
    '''Remove all non alphabet and number characters except '&' of the input string, then replace '&' with 'and'.
    
    Parameters
    ----------
    tag: str
        A input string.
        
    Returns
    -------
    tag_sub: str
        The manipulated input tag.  
    '''
    
    tag_sub = re.sub(r'[^A-Za-z0-9&]', '', tag)
    tag_sub = re.sub('&', 'and', tag_sub)
    return tag_sub

def clean_4(tag):
    '''Replace ' and ' with 'n', then remove all non alphabet and number characters of the input string.
    
    Parameters
    ----------
    tag: str
        A input string.
        
    Returns
    -------
    tag_sub: str
        The manipulated input tag.
    '''
    
    tag_sub = re.sub(' and ', 'n', tag)
    tag_sub = re.sub(r'[^A-Za-z0-9]', '', tag_sub)
    return tag_sub

def clean_5(tag):
    '''Replace any 'x0s' string with '19x0s'.
    
    Parameters
    ----------
    tag: str
        A input string.
        
    Returns
    -------
    tag_sub: str
        The manipulated input tag.
    '''
    
    tag_sub = re.sub(r'[^A-Za-z0-9]', '', tag)
    tag_sub = re.sub(r'\b\d0s', lambda x:'19'+x.group(), tag_sub)
    return tag_sub

def clean_6(tag):
    '''Replace any 'x0s' string with '20x0s'.
    
    Parameters
    ----------
    tag: str
        A input string.
        
    Returns
    -------
    tag_sub: str
        The manipulated input tag.
    '''
    
    tag_sub = re.sub(r'[^A-Za-z0-9]', '', tag)
    tag_sub = re.sub(r'\b\d0s', lambda x:'20'+x.group(), tag_sub)
    return tag_sub

def check_plural(x):
    '''Remove the trailing character 's' of the input string if its trailing part only contains only one 's'.
    
    Parameters
    ----------
    x: str
        Input string.
    
    Returns
    -------
    str
        The input string with an 's' removed if there is only one 's' at the 
        end of the string.
    '''
    
    if len(x)<2:
        return x
    
    elif (x[-1]=='s') & (x[-2]!='s'):
        return x[:-1]
    
    else:
        return x

def check_overlap(df_input):
    '''Check if there are any repeated tags in the merge_tags column of a dataframe.
    
    Parameters
    ----------
    df_input: pd.DataFrame
        A dataframe with columns: 'tag', 'merge_tags'. The tags contained in 
        the 'tag' and 'merge_tags' column should be mutually exclusive.
        
        
    Returns
    -------
    df: pd.DataFrame
        The manipulated input dataframe so that there are no overlappings
        between the lists in the merge_tags columns.
    '''

    assert all([True if col in df_input.columns else False for col in ['tag', 'merge_tags']])
    df = df_input.copy()
    
    #indicator
    ind = 1
    # repeat the process until indicator becomes zero
    while ind==1:
    
        overlapped_idx_list = []
        #indicator, if no overlap occurs, ind remains 0
        ind = 0
    
        for idx, l in enumerate(df['merge_tags']):
            for idx2, l2 in enumerate(df['merge_tags'].iloc[:idx]):
                #check overlap
                if  set(l2).intersection(set(l)) != set():

                    #merge tags to upper list
                    df['merge_tags'].iloc[idx2] = list(set(l2+l))+[df['tag'].iloc[idx]]
                    #clear tags in lower list so no overlap because of this list in the future
                    df['merge_tags'].iloc[idx] = []

                    overlapped_idx_list.append(df.iloc[idx].name)
                    #change indicator to one if an overlap occurs
                    ind = 1
                    print(ind)
                    break
    
        #drop rows
        df = df.drop(overlapped_idx_list)
        
    return df

def combine_tags(df_input, list_of_tags, merge_idx=None):
    '''Combine given tags which exist in the tag column.
    
    Parameters
    ----------
    df_input: pd.DataFrame
        A dataframe with columns: 'tag', 'merge_tags'. The 'tag' column of 
        the dataframe should contain the tags that will be combined. All the 
        tags in the 'merge_tags' and 'tag' columns altogether should be unique. 
        
    list_of_tags: list
        A list of tags that will be combined in df_input. NOTE that all the 
        tags in the list must exist in the 'tag' column.
        
    merge_idx: 
        The index of the row which the resulting set of tags
        will be merged into. If None, the resulting set of tags will be merged
        to the row with the greatest popularity.
        
    Returns
    -------
    df: pd.DataFrame
        The dataframe produced after combining the tags. All the 
        tags in the 'merge_tags' and 'tag' columns altogether are unique, 
        provided that the df_input satisfies this condition.
    '''

    assert all([True if col in df_input.columns else False for col in ['tag', 'merge_tags']])
    assert all([True if tag in df_input.tag.tolist() else False for tag in list_of_tags])
    
    df = df_input.copy()
    
    list_of_tags = [item  if type(item)==str else str(item) for item in list_of_tags]
    
    #find the index of tag that all other tags will be merged into
    rows = df[df.tag.isin(list_of_tags)]
    
    if merge_idx:
        merge_index = merge_idx
    else:
        # merge into the row with greatest popularity
        merge_index = np.min(rows.index.tolist())

    
    for idx in range(rows.shape[0]):
        #merge all rows whose row number is not the merge_index
        if rows.iloc[idx,:].name != merge_index:
            row = rows.iloc[idx,:]

            df.loc[merge_index, 'merge_tags'] = list(set(row.merge_tags+[row.tag]+df.loc[merge_index, 'merge_tags']))
            df = df.drop(row.name)
        
    return df

def add_tags(df_input, list_of_tags, target_tag, target_merge_index=True):
    '''Add new tags to the chosen tag row and further combine tags if a common tag
    appears simultaneously in two or more rows followed by combining the 
    overlapping tags in the merge_tags column.
    
    Parameters:
    -----------
    df_input: pd.DataFrame
        A dataframe with columns: 'tag', 'merge_tags'. One of the columns of 
        the dataframe should contain the tags that will be added. All the 
        tags in the 'merge_tags' and 'tag' columns altogether should be unique.
        
    list_of_tags: list
        A list of tags that will be combined. Note that if the list contains 
        the target tag, the target tag will be removed automatically in the 
        function.
        
    target_tag: str/float
        The tag in the 'tag' column of the df_input which all the tags in 
        the list_of_tags will be merged into.
        
    target_merge_index: bool
        If True, when combining tags using the combine_tags() function is 
        necessary, the resulting list of merging tags will be merged into
        the target_tag row. If False, the resulting list of merging tags will
        be merged into the row with greatest popularity.
    
    Returns
    -------
    df: pd.DataFrame
        The dataframe produced after adding the tags. In this function, tags 
        in the list_of_tags which do not exist in the 'tag' column will be
        directly merged into the target_tag row first. The remaining tags in 
        list will follow the same procedure in the combine_tags() function to 
        ensure no overlappings between the 'tag' column and the 'merged_tags'
        column. Finally, check_overlap() functon will be used to deal with 
        the overlapping issues within the 'merged_tags' columns. Hence 
        all the tags in the 'merge_tags' and 'tag' columns altogether are 
        unique, provided that the df_input satisfies this condition.
    '''

    assert all([True if col in df_input.columns else False for col in ['tag', 'merge_tags']])
    
    df = df_input.copy()
    
    list_of_tags = [item  if type(item)==str else str(item) for item in list_of_tags]
        
    if type(target_tag) != str:
        target_tag = str(target_tag)
    
    if target_tag not in df.tag.tolist():
        #find index of the row the tag belongs to
        _ = [idx  for idx, row in enumerate(df.merge_tags) if target_tag in row]
        
        #error handling
        if len(_)>0:
            _ = _[0]
        else:
            raise ValueError('target tag does not exist')
            
        target_tag = df_input.iloc[_].tag
        
    if target_tag in list_of_tags:
        list_of_tags.remove(target_tag)
    
    #find tags that exist in both df['tag'] and list_of_tags
    common_tags = list(set(df.tag.tolist()).intersection(set(list_of_tags)))
    common_tags.append(target_tag)
    
    #compliment of common_tags in list_of_tags
    remain_tags = [tag for tag in list_of_tags if tag not in common_tags]

    # the merge_tags list of the row that other tags will be merged into
    target_row = df[df.tag==target_tag]
    target_list = target_row.iloc[0].merge_tags
    
    #merge remain_tags into the row first
    df.loc[df.tag==target_tag, 'merge_tags'] = [list(set(target_list+remain_tags))]
    
    # combine common_tags to the row
    if target_merge_index:
        merge_idx = target_row.index[0]
        df = combine_tags(df, common_tags, merge_idx)
    else:
        df = combine_tags(df, common_tags)
    
    df = check_overlap(df)
    
    return df

def remove(df_input, tag):
    '''Remove a given tag from the dataset.
    
    Parameters
    ----------
    df_input: pd.DataFrame
        A dataframe with columns: 'tag', 'merge_tags'. One of the columns of 
        the dataframe should contain the tag that will be added.
        
    tag: str/float
        The tag that you wish to be removed in the dataframe.
        
    Returns
    -------
        The dataframe with the tag removed.
    '''
    
    assert all([True if col in df_input.columns else False for col in ['tag', 'merge_tags']])
    
    if type(tag) != str:
            tag = str(tag)
    
    df = df_input.copy()
    if tag in df.tag.tolist():
        df = df.drop(df[df.tag==tag].index[0])
    else:
        #find index of the row the tag belongs to
        _ = [idx  for idx, row in enumerate(df.merge_tags) if tag in row][0]
        col = list(df.columns).index('merge_tags')
        new_list = df.iloc[_,col]
        df.iloc[_,col]= [item for item in new_list if item != tag]
    
    return df

def merge_df(list_of_df):
    '''Merge two or more output dataframes and ensure no overlappings between the
    tag column and the merge_tag column.
    
    Parameters
    ----------
    list_of_df: list of pd.DataFrame
        The dataframes that will be merged with columns: tag', 'merge_tags'. 
        All the tags in the 'merge_tags' and 'tag' columns altogether in each 
        dataframe should be unique respectively.
        
    Returns
    -------
    df_merge: pd.DataFrame
        The resulting dataframe. All the tags in the 'merge_tags' and 'tag' 
        columns altogether are unique, provided that all the dataframes
        provided in the list satisfy this condition. The resulting dataframe
        is produced by pandas outer merge followed by combine_tags() function 
        for tags that only exist in the 'tag' column of some of the dataframes, 
        but in the mean time exist in the 'merge_tags' column of one or more of 
        the remaining dataframes.
    
    '''

    # combine elements in two columns for later use
    def row_op(row):
        col1, col2 = row.index[-2], row.index[-1]
        list1, list2 = row[col1], row[col2]
        if type(list1) != list:
            list1 = []

        if type(list2) != list:
            list2 = []

        return list(set(list1+list2))
    
    for df in list_of_df:
        assert all([True if col in df.columns else False for col in ['tag', 'merge_tags']])
    
    df = list_of_df[0].copy()
    
    for df2 in list_of_df[1:]:
        # outer merge and use row_op to combine the two list of merge_tags
        df_merge = df.merge(df2, how='outer', on='tag')
        df_merge['merge_tags'] = df_merge.apply(row_op, axis=1)
        df_merge = df_merge[['tag','merge_tags']]
        
        # search for tags that only exist in one of df and df2
        new_tags = []
        new_tags.append(list(set(df_merge.tag).difference(set(df.tag))))
        new_tags.append(list(set(df_merge.tag).difference(set(df2.tag))))
        new_tags = [i for sublist in new_tags for i in sublist]
        
        # make sure new standalone tags do not exist in any of the merge_tags lists (there is no need 
        # to check for old tags because we have already ensured that old common tags and all tags contained in merge_tags column is 
        # mutually exclusive)
        for tag in new_tags:
            for idx, l in enumerate(df_merge.merge_tags):
                if tag in l:
                    #g et the corresponding tag in the tag column
                    tag2 = df_merge.iloc[idx, :].tag
                    df_merge = combine_tags(df_merge, [tag, tag2], merge_idx=idx)
                    
                    break

    df_merge = check_overlap(df_merge)
    
    return df_merge

def search_genre(df_input, df_output, search_method=clean_1, search_tags_list=None, 
                 sub_threshold=10, verbose=True, remove_plural=True):
    
    '''Extend a given dataframe (df_output) for list of tags supplied by a list 
    (search_tags_list) by searching through the tags in the third dataframe 
    (df_input) using the given cleaning method. For more details, see function 
    description.
    
    Parameters
    ----------
    df_input: pd.DataFrame
        The popularity dataframe or a dataframe with similar structure, i.e. 
        with columns 'tag', 'count'. This dataframe provides a list of tags
        as a pool where another tag can find corresponding matching tags from.
        Example:
        popularity = q_fm.LastFm2Pandas.from_csv('/srv/data/urop').popularity()
        
    df_output: pd.DataFrame
        A dataframe with columns: 'tag', 'merge_tags'. This is the dataframe 
        which you want to search for new tags from df_input and add to
        appropriate rows of the 'merge_tags' column. All the tags in the 
        'merge_tags' and 'tag' columns altogether should be unique. If you wish
        to generate a new dataframe from scratch, df_output should contain two
        columns: 
            1. 'tag' -- contains all the desired tags that a search will
            be run on to find matching tags. (It may contain tags which a 
            search will not be run on. You may specify what tags you wish to 
            be run on by specifying the search_tags_list parameter.) 
            i.e., search_tags_list must be a subset of the list of tags in 
            the 'tag' column.
            
            2. 'merge_tags'  -- fill all the entry with empty list [ ].  
            
            For example:
        
            search_tags_list = df_input[df_input['count']>=threshold]
        
            df_output = pd.DataFrame({'tag':search_tags_list['tag'].tolist(), 'merge_tags':[[]]*len(search_tags_list)})
        
    search_method: func
        A function that takes a string and transform that to a new string.
        clean_1, clean_2 etc. are some examples.
        
    threshold: int
        Searches will be run on tags with count above or equal to the 
        threshold and merge into the df_output dataframe. If threshold=None, 
        searches will be run on all the tags in the df_output. Note that 
        threshold does not have any effect if search_tags_list is not None.
    
    search_tags_list: pd.DataFrame
        A reduced version of the popularity dataframe or a dataframe with 
        columns: 'tag', 'count'. The 'tag' column consists of all the tags
        that a search will be run on. None that f search_tags_list is not None, threshold 
        will have no effect.
        
    sub_threshold: int
        Only the tags with count greater than or equal to sub_threshold in the
        df_input dataframe will be in the search pool. If sub_threshold=None, 
        sub_threshold is assumed to be zero.
        
    verbose: bool
        If True, print progress.
        
    remove_plural: bool
        If True, the check_plural functions are applied to all the tags 
        involved in the search.
        
    Returns
    -------
    df_output: pd.DataFrame
        The dataframe after tags merging and adding from the search pool.
        The dataframe is produced under the following procedures:
            
        1. A search is run on for each tag of a list of tags specified by the 
        parameters above. Each search works by converting all the tags based
        on the cleaning_method, and remove_plural into new set of tags. Note
        that each search ignores lower case or upper case. Each search is done 
        by using the pool of tags provided by df_input, restricted by sub_threshold.
        
        2. The algorithm then use the add_tags() functions to integrate the
        search list into df_output for each tag a search is run on.
        
        All the tags in the 'merge_tags' and 'tag' columns altogether are 
        unique, provided that the df_output provided as a parameter satisfies 
        this condition.
    '''

    assert all([True if col in df_output.columns else False for col in ['tag', 'merge_tags']])
    assert all([True if col in df_input.columns else False for col in ['tag', 'count']])

    df = df_input.copy()
    df['tag'] = df['tag'].astype('str')
    df['tag_sub'] = df['tag'].apply(search_method)

    if remove_plural:
        df['tag_sub'] = df['tag_sub'].apply(check_plural)
    
    if search_tags_list is None:
        search_tags_list = df_output.tag.tolist()
    
    tot = len(search_tags_list)
    if sub_threshold is not None:
        bool1 = df['count']>=sub_threshold
    else:
        bool1 = df['count']>=0
    
    for num, tag in enumerate(search_tags_list):
        
        # remove non-word characters
        tag_sub = search_method(tag)
        if remove_plural:
            tag_sub = check_plural(tag_sub)
            
        # query
        search = r'^'+tag_sub+r'$'
            
        # get list of tags that will be merged (tag such that its 'pure' form matches with tag_sub)
        bool2 = df['tag_sub'].str.findall(search, re.IGNORECASE).str.len()>0
            
        merge_tags = df[(bool1 & bool2)]['tag'].tolist()

        # tag will be removed from merge_tags when add_tags() is run
        df_output = add_tags(df_output, merge_tags, tag, False)
            
        if verbose:
            if (num+1)%10==0:
                print('    Processed {} out of {} tags...'.format(num+1, tot))
                
    return df_output

def generate_genre_df(popularity: pd.DataFrame, threshold: int = 2000, sub_threshold: int = 200, verbose=True, drop_list_filename='non_genre_list_filtered.txt', indicator='-'):
    '''Combine all genre related tools and various cleaning methods to generate a 
    clean dataframe of genre with no overlappings between tag and merge_tags 
    column and within the merge_tags column. For more details, see
    documentation on search_genre().
    
    Parameters
    ----------
    popularity: pd.DataFrame
        The popularity dataframe.
        Example:
        popularity = q_fm.LastFm2Pandas.from_csv('/srv/data/urop').popularity()
        
    threshold: int
        Searches will be run on tags with count above or equal to the 
        threshold.
        
    sub_threshold: int
        Only the tags with count greater than or equal to sub_threshold in the
        will be in the search pool. If sub_threshold=None, sub_threshold is assumed to 
        be zero.
        
    verbose: bool
        If True, print progress.
        
    drop_list_filename: str
        The filename of the txt file that stores the information of whether
        a tag is considered as a genre tag. You may download the document
        on Github, or produce one using generate_genre_txt(). 
        For more details please refer to the function documentation of 
        generate_genre_txt(). NOTE that the file should be saved
        under the directory specified by the variable txt_path.
        
    indicator: str (one character)
        A special symbol used at the front of some tags in 
        non_genre_list_filtered.txt to denote non-genre tags. Default '-'.
        
    Returns
    -------
    df_filter: pd.DataFrame
        The dataframe with columns: tag', 'merge_tags'. The tag column consists
        of tags with count greater than or equal to threshold. 
        This is produced based on the popularity dataframe, by applying 
        the search_genre() function using clean_1 up to clean_6. All the tags 
        in the 'merge_tags' and 'tag' columns altogether are unique.
    '''
    
    def search_matching_items(l, regex):
        output_list = []
        for item in l:
            item = re.search(regex, item)
            if item is not None:
                output_list.append(item.group(0))
        return output_list
    
    print('Step 1/7  -- Dropping tags...')
    path = os.path.join(txt_path, drop_list_filename)
    drop_list = []
    with open(path, 'r', encoding='utf8') as f:
        for item in f:
            if ((item[0]==indicator) and (not item.isspace()) and (item!='')):
                drop_list.append(item.rstrip('\n').lstrip(indicator))
                
    df = popularity.copy()
    
    # drop tags
    df.tag = df.tag.astype(str)
    df = df[-df.tag.isin(drop_list)]
    
    search_tags_list = df['tag'][df['count'] >= threshold].tolist()
    
    print('Step 2/7  -- Cleaning 1...')
    # generate empty dataframe structure
    df_output = pd.DataFrame({'tag':search_tags_list, 'merge_tags':[[]]*len(search_tags_list)})
    
    df_filter = search_genre(df, df_output, search_method=clean_1, search_tags_list=None,
                             sub_threshold=sub_threshold, verbose=verbose)
    
    print('Step 3/7  --  Cleaning 2...')
    
    search_tags_list = search_matching_items(search_tags_list, r'.*&.*')

    df_filter = search_genre(df, df_filter, search_method=clean_2, 
                             sub_threshold=sub_threshold, search_tags_list=search_tags_list, verbose=verbose)
    print('Step 4/7  --  Cleaning 3...')
    df_filter = search_genre(df, df_filter, search_method=clean_3,
                             sub_threshold=sub_threshold, search_tags_list=search_tags_list, verbose=verbose)
    
    print('Step 5/7  --  Cleaning 4...')
    search_tags_list = df['tag'][df['count'] >= threshold].tolist()
    search_tags_list = search_matching_items(search_tags_list, r'.* and .*')
    df_filter = search_genre(df, df_filter, search_method=clean_4,
                             sub_threshold=sub_threshold, search_tags_list=search_tags_list, verbose=verbose)
    
    print('Step 6/7  --  Cleaning 5...')
    search_tags_list = df['tag'][df['count'] >= threshold].tolist()
    search_tags_list = search_matching_items(search_tags_list, r'\b\d0s')
    df_filter =  search_genre(df, df_filter, search_method=clean_5,
                              sub_threshold=sub_threshold, search_tags_list=search_tags_list, 
                              remove_plural=False, verbose=verbose)
    
    print('Step 7/7  --  Cleaning 6...')
    df_filter =  search_genre(df, df_filter, search_method=clean_6,
                              sub_threshold=sub_threshold, search_tags_list=search_tags_list, 
                              remove_plural=False, verbose=verbose)
    print('Done!')

    return df_filter

def generate_vocal_df(indicator='-', tag_list = ['rap', 'instrumental', 'male', 'female']):
    '''Return a dataframe based on the manually-filtered txt files provided for each of the vocal tags.
    
    Parameters
    ----------
    indicator: str (One character)
        A special symbol used at the front of some tags in 
        the txt file for each tag in the tag_list to denote tags that will be 
        drop. Default '-'.
    
    tag_list: list
        A list of vocal tags that is considered. (Shold be consistent with
        the txt files stored.)
        
    Returns
    -------
    df_filter: pd.DataFrame
        The output dataframe with columns: 'tag', 'merge_tags', the same format
        as the one generated by generate_genre_df() for genre. All the tags 
        in the 'merge_tags' and 'tag' columns altogether are unique.
    '''
    
    def load_txt(filename):
        path = os.path.join(txt_path, filename)
    
        tags = []
        with open(path, 'r', encoding='utf8') as f:
            for item in f:
                if ((item[0]!=indicator) and (not item.isspace()) and (item!='')):
                    tags.append(item.rstrip('\n'))
        return tags
    
    merge_tags_list=[]
    
    for filename in tag_list:
        tags= load_txt(filename+'_list_filtered.txt')

        
        if filename in tags:
            tags.remove(filename)
            
        merge_tags_list.append(tags)

    df_filter =  pd.DataFrame({'tag':tag_list, 'merge_tags':merge_tags_list})

    return df_filter

def generate_final_df(lastfm=None, from_csv_path='/srv/data/urop', from_csv_path_split=['lastfm_tags.csv', 'lastfm_tids.csv', 'lastfm_tid_tag.csv'], 
                       verbose=True, threshold=2000, sub_threshold=10,
                       pre_drop_list_filename='non_genre_list_filtered.txt',
                       combine_list=[['rhythm and blues', 'rnb'], ['funky', 'funk']], 
                       drop_list=['2000', '00', '90', '80', '70', '60'],
                       genre_indicator='-', vocal_indicator='-',
                       vocal_tag_list=['rap', 'instrumental', 'male', 'female'],
                       add_list=None, add_target=None, add_target_merge_index=True):
    '''Combine all the tools and generate the final dataframe consisting of 
    merging tags for each genre tag and vocal tag respectively.
    
    Parameters
    ----------
    lastfm: q_fm.LastFm, q_fm.LastFm2Pandas
        Instance of the database class to produce the popularity dataframe.

    from_csv_path: str
        If an instance of the database class is not available, create a new instance
        from scratch given a set of csv files located in from_csv_path. 
    
    from_csv_path_split: list
        If an instance of the database class is not available, create a new instance
        from scratch given a set of csv files located in from_csv_path, with filename
        contained in from_csv_path_split (expecting a list of 3 filenames).
        
    threshold: int
        Only the tags with count greater than or equal to threshold in the popularity df
        will be searched through.
        
    sub_threshold: int
        Only the tags with count greater than or equal to sub_threshold in the popularity df
        will be in the search pool for genre tag. 
        If sub_threshold=None, sub_threshold is assumed to be zero.
        
    verbose: bool
        If True, print progress.
        
    pre_drop_list_filename: str
        The filename of the txt file that stores the information of whether a tag is considered as a genre tag. 
        You may download the document on GitHub, or produce one using generate_genre_txt(). 
        For more details please refer to the function documentation of 
        generate_genre_txt(). The file should be saved
        under the directory specified by txt_path.
        
    combine_list: list of list
        Each sublist contains a set of tags that will be combined by the 
        combine_tags() function. See documentation on combine_tags() for more
        details.
        
    drop_list: list
        A list of tags that will be dropped from the output dataframe. See
        documentation on remove() for more details.
        
    genre_indicator: str (One character)
        A special symbol used at the front of some tags in 
        non_genre_list_filtered.txt to denote non-genre tags. Default '-'. For
        more details see documentation on generate_genre_txt() and
        generate_genre_df().
        
    vocal_indicator: str (One character)
        A special symbol used at the front of some tags in 
        the txt file for each tag in the tag_list to denote tags that will be 
        drop. Default '-'. For more details see documentaton on
        generate_vocal_txt() and generate_vocal_df(). Note that the txt files
        for the tags in tag_list should be saved under the same directory
        as the variable 'txt_path'.
        
    add_list: list of list
        Each sublist contains the tags that will be added to the output 
        dataframe. For more details, see documentation on add_tags(). If None,
        nothing will be added.
        
    add_target: list
        The target tag for each sublist in the add_list parameter. See 
        documentation on add_tags() for more details. If add_list is None, this
        parameter will have no effects.
        
    add_target_merge_index: bool or list of bool
        If True for a speicifc target_tag, when combining tags using the 
        combine_tags() function during the adding tags process is necessary, 
        the resulting list of merging tags will be merged into the target_tag 
        row provided by add_target variable. If False, the resulting list of 
        merging tags will be merged into the row with greatest popularity for 
        each target tag. If only one bool (True or False) is input, it is 
        assumed that the bool is same for all the target_tags. See 
        documentation on add_tags for more details. If add_list is None, this
        parameter will have no effects.
    
    Returns
    -------
    df_final: pd.DataFrame
        A dataframe consisting of two smaller dataframes vertically stacked.
        The two smaller dataframes are returned by generate_vocal_df() and 
        generate_genre_df() based on the parameters provided.
    '''

    if lastfm is not None:
        df = lastfm.popularity()
    else:
        assert len(from_csv_path_split) == 3
        lastfm = q_fm.LastFm2Pandas.from_csv(from_csv_path, from_csv_path_split)
        df = lastfm.popularity()
    
    vocal = generate_vocal_df(indicator=vocal_indicator)
    genre = generate_genre_df(popularity=df, threshold=2000,
                              sub_threshold=sub_threshold, verbose=verbose,
                              drop_list_filename=pre_drop_list_filename,
                              indicator=genre_indicator)
    
    df_final = pd.concat([genre, vocal])
    
    for item in combine_list:
        df_final = combine_tags(df_final, item)
        
    for item in drop_list:
        df_final = remove(df_final, item)
    
    if add_list is not None:
        if len(add_list)!=len(add_target):
            raise ValueError('length of add_list is unequal to length of add_target.')
        
        for idx in range(len(add_list)):
            if len(add_target_merge_index)==1:
                df_final = add_tags(df_final, add_list[idx], add_target[idx],
                                    target_merge_index=add_target_merge_index)
            
            if len(add_list)>1 and len(add_target_merge_index) == len(add_list):
                df_final = add_tags(df_final, add_list[idx], add_target[idx],
                                    target_merge_index=add_target_merge_index[idx])
                
            if len(add_list)!=len(add_target_merge_index):
                raise ValueError('lenght of add_list is unequal to length of add_target_merge_index.')
    
    df_final = df_final.reset_index(drop=True)
    
    print('Done!')

    return df_final<|MERGE_RESOLUTION|>--- conflicted
+++ resolved
@@ -1,8 +1,4 @@
-<<<<<<< HEAD
-''' Contains tools for merging and cleaning the lastfm_tags.db file
-=======
 ''' Contains tools to clean the lastfm_tags.db database, discard unwanted tags and merge the similar ones together.
->>>>>>> 8db7ca3a
 
 
 Notes
